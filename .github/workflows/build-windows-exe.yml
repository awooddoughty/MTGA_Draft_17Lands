--- conflicted
+++ resolved
@@ -24,10 +24,7 @@
         pip install -r requirements.txt
         pip install pywin32==306
         pip install pyinstaller==6.7.0
-<<<<<<< HEAD
-=======
 
->>>>>>> 9223b75a
     - name: Build executable
       run: python -m PyInstaller  main.py --onefile --noconsole -n MTGA_Draft_Tool --clean
 

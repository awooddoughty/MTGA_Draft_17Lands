--- conflicted
+++ resolved
@@ -1082,12 +1082,7 @@
                           "Column8": (constants.DATA_FIELD_OHWR if self.taken_ohwr_checkbox_value.get() else constants.DATA_FIELD_DISABLED),
                           "Column9": (constants.DATA_FIELD_GDWR if self.taken_gdwr_checkbox_value.get() else constants.DATA_FIELD_DISABLED),
                           "Column10": (constants.DATA_FIELD_GNSWR if self.taken_gndwr_checkbox_value.get() else constants.DATA_FIELD_DISABLED),
-<<<<<<< HEAD
                           "Column11": constants.DATA_FIELD_GIHWR}
-=======
-                          "Column11": (constants.DATA_FIELD_WHEEL if self.taken_wheel_checkbox_value.get() else constants.DATA_FIELD_DISABLED),
-                          "Column12": constants.DATA_FIELD_GIHWR}
->>>>>>> 14789d82
 
                 taken_cards = self.draft.retrieve_taken_cards()
 
@@ -2042,8 +2037,7 @@
                        "Column8": {"width": .20, "anchor": tkinter.CENTER},
                        "Column9": {"width": .20, "anchor": tkinter.CENTER},
                        "Column10": {"width": .20, "anchor": tkinter.CENTER},
-                       "Column11": {"width": .20, "anchor": tkinter.CENTER},
-                       "Column12": {"width": .20, "anchor": tkinter.CENTER},
+                       "Column11": {"width": .20, "anchor": tkinter.CENTER}
                        }
 
             taken_table_frame = tkinter.Frame(popup)

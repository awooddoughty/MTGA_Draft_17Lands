"""This module contains the functions and classes that are used for building and handling the application UI"""
import tkinter
from tkinter.ttk import Progressbar, Treeview, Style, OptionMenu, Button, Checkbutton, Label, Separator, Entry
from tkinter import filedialog, messagebox, font
from datetime import date
import urllib
import sys
import io
import math
import argparse
import webbrowser
from os import stat
from dataclasses import dataclass
from pynput.keyboard import Listener, KeyCode
from PIL import Image, ImageTk, ImageFont
from src.configuration import read_configuration, write_configuration, reset_configuration
from src.limited_sets import LimitedSets
from src.log_scanner import ArenaScanner, Source
from src.file_extractor import FileExtractor, search_arena_log_locations, retrieve_arena_directory
from src.utils import retrieve_local_set_list
from src import constants
from src.logger import create_logger
from src.app_update import AppUpdate
from src.card_logic import (
    CardResult,
    copy_deck,
    stack_cards,
    row_color_tag,
    field_process_sort,
    filter_options,
    deck_card_search,
    get_card_colors,
    get_deck_metrics,
    suggest_deck,
    calculate_win_rate
)

try:
    import win32api
except ImportError:
    pass

<<<<<<< HEAD
APPLICATION_VERSION = 3.18
=======
APPLICATION_VERSION = 3.19
>>>>>>> 67fd22af

HOTKEY_CTRL_G = '\x07'

logger = create_logger()


@dataclass
class TableInfo:
    reverse: bool = True
    column: str = ""

def start_overlay():
    """Retrieve arguments, create overlay object, and run overlay"""
    parser = argparse.ArgumentParser()

    parser.add_argument('-f', '--file')
    parser.add_argument('-d', '--data')
    parser.add_argument('--step', action='store_true')

    args = parser.parse_known_args()

    # Ignore unknown arguments from ArgumentParser - pytest change
    overlay = Overlay(args[0])

    overlay.main_loop()


def restart_overlay(root):
    """Close/destroy the current overlay object and create a new instance"""
    root.close_overlay()
    start_overlay()


def check_version(update, version):
    """Compare the application version and the latest version in the repository"""
    return_value = False
    file_version, file_location = update.retrieve_file_version()
    if file_version:
        file_version = int(file_version)
        client_version = round(float(version) * 100)
        if file_version > client_version:
            return_value = True

        file_version = round(float(file_version) / 100.0, 2)
    return return_value, file_version, file_location


def fixed_map(style, option):
    ''' Returns the style map for 'option' with any styles starting with
     ("!disabled", "!selected", ...) filtered out
     style.map() returns an empty list for missing options, so this should
     be future-safe'''
    return [elm for elm in style.map("Treeview", query_opt=option)
            if elm[:2] != ("!disabled", "!selected")]


def control_table_column(table, column_fields, table_width=None):
    """Hide disabled table columns"""
    visible_columns = {}
    last_field_index = 0
    for count, (key, value) in enumerate(column_fields.items()):
        if value != constants.DATA_FIELD_DISABLED:
            table.heading(key, text=value.upper())
            # visible_columns.append(key)
            visible_columns[key] = count
            last_field_index = count

    table["displaycolumns"] = list(visible_columns.keys())

    # Resize columns if there are fewer than 4
    if table_width:
        total_visible_columns = len(visible_columns)
        width = table_width
        offset = 0
        if total_visible_columns <= 4:
            proportions = constants.TABLE_PROPORTIONS[total_visible_columns - 1]
            for column in table["displaycolumns"]:
                column_width = min(int(math.ceil(
                    proportions[offset] * table_width)), width)
                width -= column_width
                offset += 1
                table.column(column, width=column_width)

            table["show"] = "headings"  # use after setting columns

    return last_field_index, visible_columns


def copy_suggested(deck_colors, deck, color_options):
    """Copy the deck and sideboard list from the Suggest Deck window"""
    colors = color_options[deck_colors.get()]
    deck_string = ""
    try:
        deck_string = copy_deck(
            deck[colors]["deck_cards"], deck[colors]["sideboard_cards"])
        copy_clipboard(deck_string)
    except Exception as error:
        logger.error(error)
    return


def copy_taken(taken_cards):
    """Copy the card list from the Taken Cards window"""
    deck_string = ""
    try:
        stacked_cards = stack_cards(taken_cards)
        deck_string = copy_deck(
            stacked_cards, None)
        copy_clipboard(deck_string)

    except Exception as error:
        logger.error(error)
    return


def copy_clipboard(copy):
    """Send the copied data to the clipboard"""
    try:
        # Attempt to copy to clipboard
        clip = tkinter.Tk()
        clip.withdraw()
        clip.clipboard_clear()
        clip.clipboard_append(copy)
        clip.update()
        clip.destroy()
    except Exception as error:
        logger.error(error)
    return


def identify_table_row_tag(colors_enabled, colors, index):
    """Return the row color (black/white or card color) depending on the application settings"""
    tag = ""

    if colors_enabled:
        tag = row_color_tag(colors)
    else:
        tag = constants.BW_ROW_COLOR_ODD_TAG if index % 2 else constants.BW_ROW_COLOR_EVEN_TAG

    return tag


def identify_safe_coordinates(root, window_width, window_height, offset_x, offset_y):
    '''Return x,y coordinates that fall within the bounds of the screen'''
    location_x = 0
    location_y = 0

    try:
        pointer_x = root.winfo_pointerx()
        pointer_y = root.winfo_pointery()
        screen_width = root.winfo_screenwidth()
        screen_height = root.winfo_screenheight()

        if pointer_x + offset_x + window_width > screen_width:
            location_x = max(pointer_x - offset_x - window_width, 0)
        else:
            location_x = pointer_x + offset_x

        if pointer_y + offset_y + window_height > screen_height:
            location_y = max(pointer_y - offset_y - window_height, 0)
        else:
            location_y = pointer_y + offset_y

    except Exception as error:
        logger.error(error)

    return location_x, location_y


def toggle_widget(input_widget, enable):
    '''Hide/Display a UI widget'''
    try:
        if enable:
            input_widget.grid()
        else:
            input_widget.grid_remove()
    except Exception as error:
        logger.error(error)


def identify_card_row_tag(configuration, card_data, count):
    '''Wrapper function for setting the row color for a card'''
    if configuration.color_identity_enabled or constants.CARD_TYPE_LAND in card_data[constants.DATA_FIELD_TYPES]:
        colors = card_data[constants.DATA_FIELD_COLORS]
    else:
        colors = card_data[constants.DATA_FIELD_MANA_COST]

    row_tag = identify_table_row_tag(
        configuration.card_colors_enabled, colors, count)

    return row_tag


def disable_resizing(event, table):
    '''Disable the column resizing for a treeview table'''
    if table.identify_region(event.x, event.y) == "separator":
        return "break"


def url_callback(event):
    webbrowser.open_new(event.widget.cget("text"))

class AutocompleteEntry(tkinter.Entry):
    def initialize(self, completion_list):
        self.completion_list = completion_list
        self.hitsIndex = -1
        self.hits = []
        self.autocompleted = False
        self.current = ""
        self.bind('<KeyRelease>', self.act_on_release)
        self.bind('<KeyPress>', self.act_on_press)

    def autocomplete(self):
        self.current = self.get().lower()
        self.hits = [item for item in self.completion_list if item.lower().startswith(self.current)]
        if self.hits:
            self.hitsIndex = 0  # Start with the first hit
            self.display_autocompletion()
        else:
            self.hitsIndex = -1
            self.remove_autocompletion()

    def remove_autocompletion(self):
        self.autocompleted = False

    def display_autocompletion(self):
        if self.hitsIndex == -1:
            self.remove_autocompletion()  # Don't display anything if hitsIndex is -1
            return
        if self.hits:
            cursor = self.index(tkinter.INSERT)
            self.delete(0, tkinter.END)
            self.insert(0, self.hits[self.hitsIndex])
            self.select_range(cursor, tkinter.END)
            self.icursor(cursor)
            self.autocompleted = True
        else:
            self.autocompleted = False

    def act_on_release(self, event):
        if event.keysym in ('BackSpace', 'Delete'):
            self.autocompleted = False
            return

        if event.keysym not in ('Down', 'Up', 'Tab', 'Right', 'Left'):
            self.autocomplete()

    def act_on_press(self, event):
        if event.keysym == 'Left':
            if self.autocompleted:
                self.remove_autocompletion()
                return "break"

        if event.keysym in ('Down', 'Up', 'Tab'):
            if self.select_present():
                cursor = self.index(tkinter.SEL_FIRST)
                if self.hits and self.current == self.get().lower()[0:cursor]:
                    if event.keysym == 'Up':
                        self.hitsIndex = (self.hitsIndex - 1) % len(self.hits)
                    else:
                        self.hitsIndex = (self.hitsIndex + 1) % len(self.hits)
                    self.display_autocompletion()
            else:
                self.autocomplete()
            return "break"

        if event.keysym == 'Right':
            if self.select_present():
                self.selection_clear()
                self.icursor(tkinter.END)
                return "break"

        if event.keysym in ('BackSpace', 'Delete'):
            if self.autocompleted:
                self.remove_autocompletion()

    def select_present(self):
        try:
            self.index(tkinter.SEL_FIRST)
            return True
        except tkinter.TclError:
            return False

class ScaledWindow:
    def __init__(self):
        self.scale_factor = 1
        self.fonts_dict = {}
        self.table_info = {}

    def _scale_value(self, value):
        scaled_value = int(value * self.scale_factor)

        return scaled_value

    def _create_header(self, table_label, frame, height, font, headers, total_width, include_header, fixed_width, table_style, stretch_enabled):
        """Configure the tkinter Treeview widget tables that are used to list draft data"""
        header_labels = tuple(headers.keys())
        show_header = "headings" if include_header else ""
        column_stretch = tkinter.YES if stretch_enabled else tkinter.NO
        list_box = Treeview(frame, columns=header_labels,
                            show=show_header, style=table_style, height=height)

        try:
            for key, value in constants.ROW_TAGS_BW_DICT.items():
                list_box.tag_configure(
                    key, font=(value[0], font, "bold"), background=value[1], foreground=value[2])

            for key, value in constants.ROW_TAGS_COLORS_DICT.items():
                list_box.tag_configure(
                    key, font=(value[0], font, "bold"), background=value[1], foreground=value[2])

            for column in header_labels:
                if fixed_width:
                    column_width = int(
                        math.ceil(headers[column]["width"] * total_width))
                    list_box.column(column,
                                    stretch=column_stretch,
                                    anchor=headers[column]["anchor"],
                                    width=column_width)
                else:
                    list_box.column(column, stretch=column_stretch,
                                    anchor=headers[column]["anchor"])
                list_box.heading(column, text=column, anchor=tkinter.CENTER,
                                 command=lambda _col=column: self._sort_table_column(table_label, list_box, _col, True))
            list_box["show"] = show_header  # use after setting columns
            if include_header:
                list_box.bind(
                    '<Button-1>', lambda event: disable_resizing(event, table=list_box))
            self.table_info[table_label] = TableInfo()
        except Exception as error:
            logger.error(error)
        return list_box

    def _sort_table_column(self, table_label, table, column, reverse):
        """Sort the table columns when clicked"""
        row_colors = False

        try:
            # Sort column that contains numeric values
            row_list = [(float(table.set(k, column)), k)
                        for k in table.get_children('')]
        except ValueError:
            # Sort column that contains string values
            row_list = [(table.set(k, column), k)
                        for k in table.get_children('')]

        row_list.sort(key=lambda x: field_process_sort(
            x[0]), reverse=reverse)

        if row_list:
            tags = table.item(row_list[0][1])["tags"][0]
            row_colors = True if tags in constants.ROW_TAGS_COLORS_DICT else False

        for index, value in enumerate(row_list):
            table.move(value[1], "", index)

            # Reset the black/white shades for sorted rows
            if not row_colors:
                row_tag = identify_table_row_tag(False, "", index)
                table.item(value[1], tags=row_tag)

        if table_label in self.table_info:
            self.table_info[table_label].reverse = reverse
            self.table_info[table_label].column = column

        table.heading(column, command=lambda: self._sort_table_column(
            table_label, table, column, not reverse))


class Overlay(ScaledWindow):
    '''Class that handles all of the UI widgets'''

    def __init__(self, args):
        super().__init__()
        self.root = tkinter.Tk()
        self.root.title(f"Version {APPLICATION_VERSION:2.2f}")
        self.configuration, _ = read_configuration()
        self.root.resizable(False, False)

        self.__set_os_configuration()

        self.table_width = self._scale_value(
            self.configuration.settings.table_width)

        self.listener = None
        self.configuration.settings.arena_log_location = search_arena_log_locations(
            [args.file, self.configuration.settings.arena_log_location])

        if self.configuration.settings.arena_log_location:
            write_configuration(self.configuration)
        self.arena_file = self.configuration.settings.arena_log_location

        if args.data is None:
            self.data_file = retrieve_arena_directory(self.arena_file)
        else:
            self.data_file = args.file
        logger.info("Card Data Location: %s", self.data_file)

        self.step_through = args.step

        self.extractor = FileExtractor(self.data_file)
        self.limited_sets = LimitedSets().retrieve_limited_sets()
        self.draft = ArenaScanner(
            self.arena_file, self.limited_sets, step_through=self.step_through)

        self.trace_ids = []
        self.tier_data = {}

        self.main_options_dict = constants.COLUMNS_OPTIONS_EXTRA_DICT.copy()
        self.deck_colors = self.draft.retrieve_color_win_rate(
            self.configuration.settings.filter_format)
        self.data_sources = self.draft.retrieve_data_sources()
        self.tier_sources = self.draft.retrieve_tier_source()
        self.set_metrics = self.draft.retrieve_set_metrics(False)

        tkinter.Grid.columnconfigure(self.root, 0, weight=1)
        tkinter.Grid.columnconfigure(self.root, 1, weight=1)
        # Menu Bar
        self.menubar = tkinter.Menu(self.root)
        self.filemenu = tkinter.Menu(self.menubar, tearoff=0)
        self.filemenu.add_command(label="Open", command=self.__open_draft_log)
        self.datamenu = tkinter.Menu(self.menubar, tearoff=0)
        self.datamenu.add_command(
            label="Add Sets", command=self.__open_set_view_window)

        self.cardmenu = tkinter.Menu(self.menubar, tearoff=0)
        self.cardmenu.add_command(
            label="Taken Cards", command=self.__open_taken_cards_window)
        self.cardmenu.add_command(
            label="Suggest Decks", command=self.__open_suggest_deck_window)
        self.cardmenu.add_command(
            label="Compare Cards", command=self.__open_card_compare_window)

        self.settingsmenu = tkinter.Menu(self.menubar, tearoff=0)
        self.settingsmenu.add_command(
            label="Settings", command=self.__open_settings_window)

        self.helpmenu = tkinter.Menu(self.menubar, tearoff=0)
        self.helpmenu.add_command(
            label="About", command=self.__open_about_window)

        self.menubar.add_cascade(label="File", menu=self.filemenu)
        self.menubar.add_cascade(label="Data", menu=self.datamenu)
        self.menubar.add_cascade(label="Cards", menu=self.cardmenu)
        self.menubar.add_cascade(label="Settings", menu=self.settingsmenu)
        self.menubar.add_cascade(label="Help", menu=self.helpmenu)
        self.root.config(menu=self.menubar)

        self.current_draft_label_frame = tkinter.Frame(self.root)
        self.current_draft_label = Label(
            self.current_draft_label_frame, text="Current Draft:", style="MainSectionsBold.TLabel", anchor="e")
        self.current_draft_value_frame = tkinter.Frame(self.root)
        self.current_draft_value_label = Label(
            self.current_draft_value_frame, text="", style="CurrentDraft.TLabel", anchor="w")

        self.data_source_label_frame = tkinter.Frame(self.root)
        self.data_source_label = Label(
            self.data_source_label_frame, text="Data Source:", style="MainSectionsBold.TLabel", anchor="e")

        self.deck_colors_label_frame = tkinter.Frame(self.root)
        self.deck_colors_label = Label(
            self.deck_colors_label_frame, text="Deck Filter:", style="MainSectionsBold.TLabel", anchor="e")

        self.data_source_selection = tkinter.StringVar(self.root)
        self.data_source_list = self.data_sources

        self.deck_stats_checkbox_value = tkinter.IntVar(self.root)
        self.missing_cards_checkbox_value = tkinter.IntVar(self.root)
        self.auto_highest_checkbox_value = tkinter.IntVar(self.root)
        self.curve_bonus_checkbox_value = tkinter.IntVar(self.root)
        self.color_bonus_checkbox_value = tkinter.IntVar(self.root)
        self.bayesian_average_checkbox_value = tkinter.IntVar(self.root)
        self.draft_log_checkbox_value = tkinter.IntVar(self.root)
        self.taken_alsa_checkbox_value = tkinter.IntVar(self.root)
        self.taken_ata_checkbox_value = tkinter.IntVar(self.root)
        self.taken_gpwr_checkbox_value = tkinter.IntVar(self.root)
        self.taken_ohwr_checkbox_value = tkinter.IntVar(self.root)
        self.taken_gndwr_checkbox_value = tkinter.IntVar(self.root)
        self.taken_iwd_checkbox_value = tkinter.IntVar(self.root)
        self.taken_wheel_checkbox_value = tkinter.IntVar(self.root)
        self.taken_gdwr_checkbox_value = tkinter.IntVar(self.root)
        self.card_colors_checkbox_value = tkinter.IntVar(self.root)
        self.color_identity_checkbox_value = tkinter.IntVar(self.root)
        self.current_draft_checkbox_value = tkinter.IntVar(self.root)
        self.data_source_checkbox_value = tkinter.IntVar(self.root)
        self.deck_filter_checkbox_value = tkinter.IntVar(self.root)
        self.refresh_button_checkbox_value = tkinter.IntVar(self.root)

        self.taken_type_creature_checkbox_value = tkinter.IntVar(self.root)
        self.taken_type_creature_checkbox_value.set(True)
        self.taken_type_land_checkbox_value = tkinter.IntVar(self.root)
        self.taken_type_land_checkbox_value.set(True)
        self.taken_type_instant_sorcery_checkbox_value = tkinter.IntVar(
            self.root)
        self.taken_type_instant_sorcery_checkbox_value.set(True)
        self.taken_type_other_checkbox_value = tkinter.IntVar(self.root)
        self.taken_type_other_checkbox_value.set(True)

        self.column_2_selection = tkinter.StringVar(self.root)
        self.column_2_list = self.main_options_dict.keys()
        self.column_3_selection = tkinter.StringVar(self.root)
        self.column_3_list = self.main_options_dict.keys()
        self.column_4_selection = tkinter.StringVar(self.root)
        self.column_4_list = self.main_options_dict.keys()
        self.column_5_selection = tkinter.StringVar(self.root)
        self.column_5_list = self.main_options_dict.keys()
        self.column_6_selection = tkinter.StringVar(self.root)
        self.column_6_list = self.main_options_dict.keys()
        self.column_7_selection = tkinter.StringVar(self.root)
        self.column_7_list = self.main_options_dict.keys()
        self.filter_format_selection = tkinter.StringVar(self.root)
        self.filter_format_list = constants.DECK_FILTER_FORMAT_LIST
        self.result_format_selection = tkinter.StringVar(self.root)
        self.result_format_list = constants.RESULT_FORMAT_LIST
        self.deck_filter_selection = tkinter.StringVar(self.root)
        self.deck_filter_list = self.deck_colors.keys()
        self.taken_filter_selection = tkinter.StringVar(self.root)
        self.taken_type_selection = tkinter.StringVar(self.root)
        self.ui_size_selection = tkinter.StringVar(self.root)
        self.ui_size_list = constants.UI_SIZE_DICT.keys()

        self.data_source_option_frame = tkinter.Frame(self.root)
        self.data_source_options = OptionMenu(self.data_source_option_frame, self.data_source_selection,
                                              self.data_source_selection.get(), *self.data_source_list, style="All.TMenubutton")
        menu = self.root.nametowidget(self.data_source_options['menu'])
        menu.config(font=self.fonts_dict["All.TMenubutton"])

        self.column_2_options = None
        self.column_3_options = None
        self.column_4_options = None
        self.column_5_options = None
        self.column_6_options = None
        self.column_7_options = None
        self.taken_table = None
        self.compare_table = None
        self.compare_list = None
        self.suggester_table = None

        self.about_window_open = False
        self.sets_window_open = False

        self.deck_colors_option_frame = tkinter.Frame(self.root)
        self.deck_colors_options = OptionMenu(self.deck_colors_option_frame, self.deck_filter_selection,
                                              self.deck_filter_selection.get(), *self.deck_filter_list, style="All.TMenubutton")
        menu = self.root.nametowidget(self.deck_colors_options['menu'])
        menu.config(font=self.fonts_dict["All.TMenubutton"])

        self.refresh_button_frame = tkinter.Frame(self.root)
        self.refresh_button = Button(
            self.refresh_button_frame, command=lambda: self.__update_overlay_callback(True, Source.REFRESH), text="Refresh")

        self.separator_frame_draft = Separator(self.root, orient='horizontal')
        self.status_frame = tkinter.Frame(self.root)
        self.pack_pick_label = Label(
            self.status_frame, text="Pack 0, Pick 0", style="MainSectionsBold.TLabel")

        self.pack_table_frame = tkinter.Frame(self.root, width=10)

        headers = {"Column1": {"width": .46, "anchor": tkinter.W},
                   "Column2": {"width": .18, "anchor": tkinter.CENTER},
                   "Column3": {"width": .18, "anchor": tkinter.CENTER},
                   "Column4": {"width": .18, "anchor": tkinter.CENTER},
                   "Column5": {"width": .18, "anchor": tkinter.CENTER},
                   "Column6": {"width": .18, "anchor": tkinter.CENTER},
                   "Column7": {"width": .18, "anchor": tkinter.CENTER}}

        self.pack_table = self._create_header("pack_table", self.pack_table_frame, 0, self.fonts_dict["All.TableRow"], headers,
                                              self.table_width, True, True, constants.TABLE_STYLE, False)

        self.missing_frame = tkinter.Frame(self.root)
        self.missing_cards_label = Label(
            self.missing_frame, text="Missing Cards", style="MainSectionsBold.TLabel")

        self.missing_table_frame = tkinter.Frame(self.root, width=10)

        self.missing_table = self._create_header("missing_table", self.missing_table_frame, 0, self.fonts_dict["All.TableRow"], headers,
                                                 self.table_width, True, True, constants.TABLE_STYLE, False)

        self.stat_frame = tkinter.Frame(self.root)

        self.stat_table = self._create_header("stat_table", self.root, 0, self.fonts_dict["All.TableRow"], constants.STATS_HEADER_CONFIG,
                                              self.table_width, True, True, constants.TABLE_STYLE, False)
        self.stat_label = Label(self.stat_frame, text="Draft Stats:",
                                style="MainSectionsBold.TLabel", anchor="e", width=15)

        self.stat_options_selection = tkinter.StringVar(self.root)
        self.stat_options_list = [constants.CARD_TYPE_SELECTION_CREATURES,
                                  constants.CARD_TYPE_SELECTION_NONCREATURES,
                                  constants.CARD_TYPE_SELECTION_ALL]

        self.stat_options = OptionMenu(self.stat_frame, self.stat_options_selection,
                                       self.stat_options_list[0], *self.stat_options_list, style="All.TMenubutton")

        menu = self.root.nametowidget(self.stat_options['menu'])
        menu.config(font=self.fonts_dict["All.TMenubutton"])

        self.separator_frame_citation = Separator(
            self.root, orient='horizontal')
        title_label = Label(
            self.root, text="MTGA Draft 17Lands", style="MainSectionsBold.TLabel")

        footnote_label = Label(self.root, text="This application is not endorsed by 17Lands",
                               style="Notes.TLabel", anchor="e")

        row_padding = (self._scale_value(3), self._scale_value(3))

        title_label.grid(row=0, column=0, columnspan=2)
        self.separator_frame_citation.grid(
            row=1, column=0, columnspan=2, sticky='nsew', pady=row_padding)

        self.current_draft_label_frame.grid(
            row=2, column=0, columnspan=1, sticky='nsew', pady=row_padding)
        self.current_draft_value_frame.grid(
            row=2, column=1, columnspan=1, sticky='nsew')

        self.data_source_label_frame.grid(
            row=4, column=0, columnspan=1, sticky='nsew', pady=row_padding)
        self.data_source_option_frame.grid(
            row=4, column=1, columnspan=1, sticky='nsew')

        self.deck_colors_label_frame.grid(
            row=6, column=0, columnspan=1, sticky='nsew', pady=row_padding)
        self.deck_colors_option_frame.grid(
            row=6, column=1, columnspan=1, sticky='nsw')

        self.separator_frame_draft.grid(
            row=7, column=0, columnspan=2, sticky='nsew', pady=row_padding)

        self.refresh_button_frame.grid(
            row=8, column=0, columnspan=2, sticky='nsew')

        self.status_frame.grid(row=9, column=0, columnspan=2, sticky='nsew')
        self.pack_table_frame.grid(row=10, column=0, columnspan=2)
        self.missing_frame.grid(row=11, column=0, columnspan=2, sticky='nsew')
        self.missing_table_frame.grid(row=12, column=0, columnspan=2)
        self.stat_frame.grid(row=13, column=0, columnspan=2, sticky='nsew')
        self.stat_table.grid(row=14, column=0, columnspan=2, sticky='nsew')
        footnote_label.grid(row=15, column=0, columnspan=2)

        self.refresh_button.pack(expand=True, fill="both")

        self.pack_pick_label.pack(expand=False, fill=None)
        self.pack_table.pack(expand=True, fill='both')
        self.missing_cards_label.pack(expand=False, fill=None)
        self.missing_table.pack(expand=True, fill='both')
        self.stat_label.pack(side=tkinter.LEFT, expand=True, fill=None)
        self.stat_options.pack(side=tkinter.RIGHT, expand=True, fill=None)
        self.current_draft_label.pack(expand=True, fill=None, anchor="e")
        self.current_draft_value_label.pack(expand=True, fill=None, anchor="w")
        self.data_source_label.pack(expand=True, fill=None, anchor="e")
        self.data_source_options.pack(expand=True, fill=None, anchor="w")
        self.deck_colors_label.pack(expand=True, fill=None, anchor="e")
        self.deck_colors_options.pack(expand=True, fill=None, anchor="w")
        self.current_timestamp = 0
        self.previous_timestamp = 0
        self.log_check_id = None

        self.__update_settings_data()
        self.__update_overlay_callback(False)

        self.root.attributes("-topmost", True)
        self.__initialize_overlay_widgets()
        self.__update_overlay_build()

        if self.arena_file:
            logger.info("Arena Player Log Location: %s", self.arena_file)
        else:
            logger.error("Arena Player Log Missing")
            tkinter.messagebox.showinfo(
                title="Arena Player Log Missing", message="Unable to locate the Arena player log.\n\n"
                "Please set the log location by clicking File->Open and selecting the Arena log file (Player.log).\n\n"
                "This log is typically located at the following location:\n"
                " - PC: <Drive>/Users/<User>/AppData/LocalLow/Wizards Of The Coast/MTGA\n"
                " - MAC: <User>/Library/Logs/Wizards Of The Coast/MTGA")

        if self.configuration.features.hotkey_enabled:
            self.__start_hotkey_listener()

    def close_overlay(self):
        if self.log_check_id is not None:
            self.root.after_cancel(self.log_check_id)
            self.log_check_id = None
        self.root.destroy()

    def lift_window(self):
        '''Function that's used to minimize a window or set it as the top most window'''
        if self.root.state() == "iconic":
            self.root.deiconify()
            self.root.lift()
            self.root.attributes("-topmost", True)
        else:
            self.root.attributes("-topmost", False)
            self.root.iconify()

    def main_loop(self):
        '''Run the TKinter overlay'''
        self.root.mainloop()

    def __set_os_configuration(self):
        '''Configure the overlay based on the operating system'''
        platform = sys.platform

        logger.info("Platform: %s", platform)

        if platform == constants.PLATFORM_ID_OSX:
            self.configuration.features.hotkey_enabled = False
        else:
            self.root.call("source", "dark_mode.tcl")
        self.__adjust_overlay_scale()
        self.__configure_fonts(platform)

    def __adjust_overlay_scale(self):
        '''Adjust widget and font scale based on the scale_factor value in config.json'''
        self.scale_factor = 1
        try:
            self.scale_factor = constants.UI_SIZE_DICT[self.configuration.settings.ui_size]

            if self.configuration.features.override_scale_factor > 0.0:
                self.scale_factor = self.configuration.features.override_scale_factor

            logger.info("Scale Factor %.1f",
                        self.scale_factor)
        except Exception as error:
            logger.error(error)

        return

    def __configure_fonts(self, platform):
        '''Set size and family for the overlay fonts
            - Negative font values are in pixels and positive font values are
              in points (1/72 inch = 1 point)
        '''
        try:
            default_font = tkinter.font.nametofont("TkDefaultFont")
            default_font.configure(size=self._scale_value(-12),
                                   family=constants.FONT_SANS_SERIF)

            text_font = tkinter.font.nametofont("TkTextFont")
            text_font.configure(size=self._scale_value(-12),
                                family=constants.FONT_SANS_SERIF)

            fixed_font = tkinter.font.nametofont("TkFixedFont")
            fixed_font.configure(size=self._scale_value(-12),
                                 family=constants.FONT_SANS_SERIF)

            menu_font = tkinter.font.nametofont("TkMenuFont")
            menu_font.configure(size=self._scale_value(-12),
                                family=constants.FONT_SANS_SERIF)

            style = Style()

            style.configure("MainSectionsBold.TLabel", font=(constants.FONT_SANS_SERIF,
                                                             self._scale_value(-12),
                                                             "bold"))

            style.configure("MainSections.TLabel", font=(constants.FONT_SANS_SERIF,
                                                         self._scale_value(-12)))

            # style.configure("Url.TLabel", font=(constants.FONT_SANS_SERIF,
            #                                             self._scale_value(-12),
            #                                             fg="blue",
            #                                             cursor="hand2"))

            style.configure("CurrentDraft.TLabel", font=(constants.FONT_SANS_SERIF,
                                                         self._scale_value(-12)))

            style.configure("Notes.TLabel", font=(constants.FONT_SANS_SERIF,
                                                  self._scale_value(-11)))

            style.configure("TooltipHeader.TLabel", font=(constants.FONT_SANS_SERIF,
                                                          self._scale_value(-17),
                                                          "bold"))

            style.configure("Status.TLabel", font=(constants.FONT_SANS_SERIF,
                                                   self._scale_value(-15),
                                                   "bold"))

            style.configure("SetOptions.TLabel", font=(constants.FONT_SANS_SERIF,
                                                       self._scale_value(-13),
                                                       "bold"))

            style.configure("All.TMenubutton", font=(constants.FONT_SANS_SERIF,
                                                     self._scale_value(-12)))
            self.fonts_dict["All.TMenubutton"] = (constants.FONT_SANS_SERIF,
                                                  self._scale_value(-12))

            self.fonts_dict["All.TableRow"] = self._scale_value(-11)
            self.fonts_dict["Sets.TableRow"] = self._scale_value(-13)

            style.configure("Taken.TCheckbutton", font=(constants.FONT_SANS_SERIF,
                                                        self._scale_value(-11)))

            style.map("Treeview",
                      foreground=fixed_map(style, "foreground"),
                      background=fixed_map(style, "background"))

            style.configure("Treeview", rowheight=self._scale_value(25))

            style.configure("Taken.Treeview", rowheight=self._scale_value(25))

            style.configure("Suggest.Treeview",
                            rowheight=self._scale_value(25))

            style.configure("Set.Treeview", rowheight=self._scale_value(25))

            style.configure("Treeview.Heading", font=(constants.FONT_SANS_SERIF,
                                                      self._scale_value(-9)))

            if platform == constants.PLATFORM_ID_WINDOWS:
                style.configure("TButton", foreground="black")
                style.configure("Treeview.Heading", foreground="black")
                style.configure("TEntry", foreground="black")

        except Exception as error:
            logger.error(error)

    def __start_hotkey_listener(self):
        '''Start listener that detects the minimize hotkey'''
        self.listener = Listener(
            on_press=self.__process_hotkey_press).start()

    def __process_hotkey_press(self, key):
        '''Determine if the minimize hotkey was pressed'''
        if key == KeyCode.from_char(HOTKEY_CTRL_G):
            self.lift_window()

    def __identify_auto_colors(self, cards, selected_option):
        '''Update the Deck Filter option menu when the Auto option is selected'''
        filtered_colors = [constants.FILTER_OPTION_ALL_DECKS]

        try:
            #selected_option = self.deck_filter_selection.get()
            selected_color = self.deck_colors[selected_option]
            filtered_colors = filter_options(
                cards, selected_color, self.set_metrics, self.configuration)

            if selected_color == constants.FILTER_OPTION_AUTO:
                new_key = f"{constants.FILTER_OPTION_AUTO} ({'/'.join(filtered_colors)})"
                if new_key != selected_option:
                    self.deck_colors.pop(selected_option)
                    new_dict = {new_key: constants.FILTER_OPTION_AUTO}
                    new_dict.update(self.deck_colors)
                    self.deck_colors = new_dict
                    self.__update_column_options()

        except Exception as error:
            logger.error(error)

        return filtered_colors

    def __update_pack_table(self, card_list, filtered_colors, fields):
        '''Update the table that lists the cards within the current pack'''
        try:
            result_class = CardResult(
                self.set_metrics, self.tier_data, self.configuration, self.draft.current_pick)
            result_list = result_class.return_results(
                card_list, filtered_colors, fields)

            # clear the previous rows
            for row in self.pack_table.get_children():
                self.pack_table.delete(row)

            list_length = len(result_list)

            if list_length:
                self.pack_table.config(height=list_length)
            else:
                self.pack_table.config(height=0)

            # Update the filtered column header with the filtered colors
            last_field_index, visible_columns = control_table_column(
                self.pack_table, fields, self.table_width)

            if self.table_info["pack_table"].column in visible_columns:
                column_index = visible_columns[self.table_info["pack_table"].column]
                direction = self.table_info["pack_table"].reverse
                result_list = sorted(result_list, key=lambda d: field_process_sort(
                    d["results"][column_index]), reverse=direction)
            else:
                result_list = sorted(result_list, key=lambda d: field_process_sort(
                    d["results"][last_field_index]), reverse=True)

            for count, card in enumerate(result_list):
                row_tag = identify_card_row_tag(
                    self.configuration.settings,
                    card,
                    count)
                field_values = tuple(card["results"])
                self.pack_table.insert(
                    "", index=count, iid=count, values=field_values, tag=(row_tag,))
            self.pack_table.bind("<<TreeviewSelect>>", lambda event: self.__process_table_click(
                event, table=self.pack_table, card_list=card_list, selected_color=filtered_colors, fields=fields))
        except Exception as error:
            logger.error(error)

    def __update_missing_table(self, missing_cards, picked_cards, filtered_colors, fields):
        '''Update the table that lists the cards that are missing from the current pack'''
        try:
            for row in self.missing_table.get_children():
                self.missing_table.delete(row)

            # Update the filtered column header with the filtered colors
            last_field_index, visible_columns = control_table_column(
                self.missing_table, fields, self.table_width)
            if not missing_cards:
                self.missing_table.config(height=0)
            else:
                list_length = len(missing_cards)

                if list_length:
                    self.missing_table.config(height=list_length)
                else:
                    self.missing_table.config(height=0)

                if list_length:
                    result_class = CardResult(
                        self.set_metrics, self.tier_data, self.configuration, self.draft.current_pick)
                    result_list = result_class.return_results(
                        missing_cards, filtered_colors, fields)

                    if self.table_info["missing_table"].column in visible_columns:
                        column_index = visible_columns[self.table_info["missing_table"].column]
                        direction = self.table_info["missing_table"].reverse
                        result_list = sorted(result_list, key=lambda d: field_process_sort(
                            d["results"][column_index]), reverse=direction)
                    else:
                        result_list = sorted(result_list, key=lambda d: field_process_sort(
                            d["results"][last_field_index]), reverse=True)

                    picked_card_names = [
                        x[constants.DATA_FIELD_NAME] for x in picked_cards]
                    for count, card in enumerate(result_list):
                        row_tag = identify_card_row_tag(
                            self.configuration.settings,
                            card,
                            count)
                        for index, field in enumerate(fields.values()):
                            if field == constants.DATA_FIELD_NAME:
                                card["results"][index] = f'*{card["results"][index]}' if card[
                                    "results"][index] in picked_card_names else card["results"][index]
                        field_values = tuple(card["results"])
                        self.missing_table.insert(
                            "", index=count, iid=count, values=field_values, tag=(row_tag,))
                    self.missing_table.bind("<<TreeviewSelect>>", lambda event: self.__process_table_click(
                        event, table=self.missing_table, card_list=missing_cards, selected_color=filtered_colors, fields=fields))
        except Exception as error:
            logger.error(error)

    def __clear_compare_table(self):
        '''Clear the rows within the Card Compare table'''
        self.compare_list.clear()
        self.compare_table.delete(*self.compare_table.get_children())
        self.compare_table.config(height=0)

    def __update_compare_table(self, entry_box=None):
        '''Update the Card Compare table that lists the searched cards'''
        try:
            if self.compare_table is None or self.compare_list is None:
                return

            card_list = self.draft.set_data.get_card_ratings()

            taken_cards = self.draft.retrieve_taken_cards()

            filtered_colors = self.__identify_auto_colors(
                taken_cards, self.deck_filter_selection.get())
            fields = {"Column1": constants.DATA_FIELD_NAME,
                      "Column2": self.main_options_dict[self.column_2_selection.get()],
                      "Column3": self.main_options_dict[self.column_3_selection.get()],
                      "Column4": self.main_options_dict[self.column_4_selection.get()],
                      "Column5": self.main_options_dict[self.column_5_selection.get()],
                      "Column6": self.main_options_dict[self.column_6_selection.get()],
                      "Column7": self.main_options_dict[self.column_7_selection.get()], }

            if entry_box and card_list:
                added_card = entry_box.get()
                if added_card:
                    cards = [card_list[x] for x in card_list if card_list[x]
                             [constants.DATA_FIELD_NAME] == added_card and card_list[x] not in self.compare_list]
                    entry_box.delete(0, tkinter.END)
                    if cards:
                        self.compare_list.append(cards[0])

            result_class = CardResult(
                self.set_metrics, self.tier_data, self.configuration, self.draft.current_pick)
            result_list = result_class.return_results(
                self.compare_list, filtered_colors, fields)

            self.compare_table.delete(*self.compare_table.get_children())

            # Update the filtered column header with the filtered colors
            last_field_index, visible_columns = control_table_column(
                self.compare_table, fields, self.table_width)

            if self.table_info["compare_table"].column in visible_columns:
                column_index = visible_columns[self.table_info["compare_table"].column]
                direction = self.table_info["compare_table"].reverse
                result_list = sorted(result_list, key=lambda d: field_process_sort(
                    d["results"][column_index]), reverse=direction)
            else:
                result_list = sorted(result_list, key=lambda d: field_process_sort(
                    d["results"][last_field_index]), reverse=True)

            list_length = len(result_list)

            if list_length:
                self.compare_table.config(height=list_length)
            else:
                self.compare_table.config(height=0)

            for count, card in enumerate(result_list):
                row_tag = identify_card_row_tag(
                    self.configuration.settings,
                    card,
                    count)
                field_values = tuple(card["results"])
                self.compare_table.insert(
                    "", index=count, iid=count, values=field_values, tag=(row_tag,))
            self.compare_table.bind("<<TreeviewSelect>>", lambda event: self.__process_table_click(
                event, table=self.compare_table, card_list=self.compare_list, selected_color=filtered_colors, fields=fields))
        except Exception as error:
            logger.error(error)

    def __update_taken_table(self, *_):
        '''Update the table that lists the taken cards'''
        try:
            while True:
                if self.taken_table is None:
                    break

                fields = {"Column1": constants.DATA_FIELD_NAME,
                          "Column2": constants.DATA_FIELD_COUNT,
                          "Column3": constants.DATA_FIELD_COLORS,
                          "Column4": (constants.DATA_FIELD_ALSA if self.taken_alsa_checkbox_value.get() else constants.DATA_FIELD_DISABLED),
                          "Column5": (constants.DATA_FIELD_ATA if self.taken_ata_checkbox_value.get() else constants.DATA_FIELD_DISABLED),
                          "Column6": (constants.DATA_FIELD_IWD if self.taken_iwd_checkbox_value.get() else constants.DATA_FIELD_DISABLED),
                          "Column7": (constants.DATA_FIELD_GPWR if self.taken_gpwr_checkbox_value.get() else constants.DATA_FIELD_DISABLED),
                          "Column8": (constants.DATA_FIELD_OHWR if self.taken_ohwr_checkbox_value.get() else constants.DATA_FIELD_DISABLED),
                          "Column9": (constants.DATA_FIELD_GDWR if self.taken_gdwr_checkbox_value.get() else constants.DATA_FIELD_DISABLED),
                          "Column10": (constants.DATA_FIELD_GNSWR if self.taken_gndwr_checkbox_value.get() else constants.DATA_FIELD_DISABLED),
                          "Column11": constants.DATA_FIELD_GIHWR}

                taken_cards = self.draft.retrieve_taken_cards()

                filtered_colors = self.__identify_auto_colors(
                    taken_cards, self.taken_filter_selection.get())

                # Apply the card type filters
                if not (self.taken_type_creature_checkbox_value.get() and
                        self.taken_type_land_checkbox_value.get() and
                        self.taken_type_instant_sorcery_checkbox_value.get() and
                        self.taken_type_other_checkbox_value.get()):
                    card_types = []

                    if self.taken_type_creature_checkbox_value.get():
                        card_types.append(constants.CARD_TYPE_CREATURE)

                    if self.taken_type_land_checkbox_value.get():
                        card_types.append(constants.CARD_TYPE_LAND)

                    if self.taken_type_instant_sorcery_checkbox_value.get():
                        card_types.extend(
                            [constants.CARD_TYPE_INSTANT, constants.CARD_TYPE_SORCERY])

                    if self.taken_type_other_checkbox_value.get():
                        card_types.extend([constants.CARD_TYPE_ARTIFACT,
                                           constants.CARD_TYPE_ENCHANTMENT,
                                           constants.CARD_TYPE_PLANESWALKER])

                    taken_cards = deck_card_search(taken_cards,
                                                      constants.CARD_COLORS,
                                                      card_types,
                                                      True,
                                                      True,
                                                      True)

                stacked_cards = stack_cards(taken_cards)

                for row in self.taken_table.get_children():
                    self.taken_table.delete(row)

                result_class = CardResult(
                    self.set_metrics, self.tier_data, self.configuration, self.draft.current_pick)
                result_list = result_class.return_results(
                    stacked_cards, filtered_colors, fields)

                last_field_index, visible_columns = control_table_column(
                    self.taken_table, fields)

                if self.table_info["taken_table"].column in visible_columns:
                    column_index = visible_columns[self.table_info["taken_table"].column]
                    direction = self.table_info["taken_table"].reverse
                    result_list = sorted(result_list, key=lambda d: field_process_sort(
                        d["results"][column_index]), reverse=direction)
                else:
                    result_list = sorted(result_list, key=lambda d: field_process_sort(
                        d["results"][last_field_index]), reverse=True)

                if result_list:
                    self.taken_table.config(height=min(len(result_list), 20))
                else:
                    self.taken_table.config(height=1)

                for count, card in enumerate(result_list):
                    field_values = tuple(card["results"])
                    row_tag = identify_card_row_tag(
                        self.configuration.settings,
                        card,
                        count)
                    self.taken_table.insert(
                        "", index=count, iid=count, values=field_values, tag=(row_tag,))
                self.taken_table.bind("<<TreeviewSelect>>", lambda event: self.__process_table_click(
                    event, table=self.taken_table, card_list=result_list, selected_color=filtered_colors))
                break
        except Exception as error:
            logger.error(error)

    def __update_suggest_table(self, selected_color, suggested_decks, color_options):
        '''Update the table that lists the suggested decks'''
        try:
            if not self.suggester_table:
                return

            color = color_options[selected_color.get()]
            suggested_deck = suggested_decks[color]["deck_cards"]
            suggested_deck.sort(
                key=lambda x: x[constants.DATA_FIELD_CMC], reverse=False)
            for row in self.suggester_table.get_children():
                self.suggester_table.delete(row)

            list_length = len(suggested_deck)
            if list_length:
                self.suggester_table.config(height=list_length)
            else:
                self.suggester_table.config(height=0)

            for count, card in enumerate(suggested_deck):

                row_tag = identify_card_row_tag(
                    self.configuration.settings,
                    card,
                    count)

                if constants.CARD_TYPE_LAND in card[constants.DATA_FIELD_TYPES]:
                    card_colors = "".join(card[constants.DATA_FIELD_COLORS])
                else:
                    card_colors = "".join(list(get_card_colors(card[constants.DATA_FIELD_MANA_COST]).keys())
                                          if not self.configuration.settings.color_identity_enabled
                                          else card[constants.DATA_FIELD_COLORS])

                self.suggester_table.insert("", index=count, values=(card[constants.DATA_FIELD_NAME],
                                                                     f"{card[constants.DATA_FIELD_COUNT]}",
                                                                     card_colors,
                                                                     card[constants.DATA_FIELD_CMC],
                                                                     card[constants.DATA_FIELD_TYPES]), tag=(row_tag,))
            self.suggester_table.bind("<<TreeviewSelect>>", lambda event: self.__process_table_click(
                event, table=self.suggester_table, card_list=suggested_deck, selected_color=[color]))

        except Exception as error:
            logger.error(error)

    def __update_deck_stats_table(self, taken_cards, filter_type, total_width):
        '''Update the table that lists the draft stats'''
        try:
            card_types = constants.CARD_TYPE_DICT[filter_type]

            colors_filtered = {}
            for color, symbol in constants.CARD_COLORS_DICT.items():
                if symbol:
                    card_colors_sorted = deck_card_search(
                        taken_cards, symbol, card_types[0], card_types[1], card_types[2], card_types[3])
                else:
                    card_colors_sorted = deck_card_search(
                        taken_cards, symbol, card_types[0], card_types[1], True, False)
                card_metrics = get_deck_metrics(card_colors_sorted)
                colors_filtered[color] = {}
                colors_filtered[color]["symbol"] = symbol
                colors_filtered[color]["total"] = card_metrics.total_cards
                colors_filtered[color]["distribution"] = card_metrics.distribution_all

            # Sort list by total
            colors_filtered = dict(sorted(colors_filtered.items(
            ), key=lambda item: item[1]["total"], reverse=True))

            for row in self.stat_table.get_children():
                self.stat_table.delete(row)

            if total_width == 1:
                self.stat_table.config(height=0)
                toggle_widget(self.stat_frame, False)
                toggle_widget(self.stat_table, False)
                return

            # Adjust the width for each column
            width = total_width - 5
            for column in self.stat_table["columns"]:
                column_width = min(int(math.ceil(
                    constants.STATS_HEADER_CONFIG[column]["width"] * total_width)), width)
                width -= column_width
                self.stat_table.column(column, width=column_width)

            list_length = len(colors_filtered)
            if list_length:
                self.stat_table.config(height=list_length)
            else:
                self.stat_table.config(height=0)
                # return

            for count, (color, values) in enumerate(colors_filtered.items()):
                row_tag = identify_table_row_tag(
                    self.configuration.settings.card_colors_enabled, values["symbol"], count)
                self.stat_table.insert("", index=count, values=(color,
                                                                values["distribution"][1],
                                                                values["distribution"][2],
                                                                values["distribution"][3],
                                                                values["distribution"][4],
                                                                values["distribution"][5],
                                                                values["distribution"][6],
                                                                values["total"]), tag=(row_tag,))
        except Exception as error:
            logger.error(error)

    def __update_pack_pick_label(self, pack, pick):
        '''Update the label that lists the pack and pick numbers'''
        try:
            new_label = f"Pack {pack} / Pick {pick}"
            self.pack_pick_label.config(text=new_label)

        except Exception as error:
            logger.error(error)

    def __update_current_draft_label(self, event_set, event_type):
        '''Update the label that lists the current event set and type (e.g., DMU PremierDraft)'''
        try:
            new_label = f" {event_set} {event_type}" if event_set and event_type else " None"
            self.current_draft_value_label.config(text=new_label)
        except Exception as error:
            logger.error(error)

    def __update_data_source_options(self, new_list):
        '''Update the option menu that lists the available data sets for the current draft set (i.e., QuickDraft, PremierDraft, TradDraft, etc.)'''
        self.__control_trace(False)
        try:
            if new_list:
                self.data_source_selection.set(next(iter(self.data_sources)))
                menu = self.data_source_options["menu"]
                menu.delete(0, "end")

                self.data_source_list = []

                for key in self.data_sources:
                    menu.add_command(label=key,
                                     command=lambda value=key: self.data_source_selection.set(value))
                    self.data_source_list.append(key)

            elif self.data_source_selection.get() not in self.data_sources:
                self.data_source_selection.set(next(iter(self.data_sources)))

        except Exception as error:
            logger.error(error)

        self.__control_trace(True)

    def __update_column_options(self):
        '''Update the option menus whenever the application settings change'''
        self.__control_trace(False)
        try:
            if self.filter_format_selection.get() not in self.filter_format_list:
                self.filter_format_selection.set(
                    constants.DECK_FILTER_FORMAT_COLORS)
            if self.result_format_selection.get() not in self.result_format_list:
                self.result_format_selection.set(
                    constants.RESULT_FORMAT_WIN_RATE)
            if self.ui_size_selection.get() not in self.ui_size_list:
                self.ui_size_selection.set(
                    constants.UI_SIZE_DEFAULT)
            if self.column_2_selection.get() not in self.main_options_dict:
                self.column_2_selection.set(constants.COLUMN_2_DEFAULT)
            if self.column_3_selection.get() not in self.main_options_dict:
                self.column_3_selection.set(constants.COLUMN_3_DEFAULT)
            if self.column_4_selection.get() not in self.main_options_dict:
                self.column_4_selection.set(constants.COLUMN_4_DEFAULT)
            if self.column_5_selection.get() not in self.main_options_dict:
                self.column_5_selection.set(constants.COLUMN_5_DEFAULT)
            if self.column_6_selection.get() not in self.main_options_dict:
                self.column_6_selection.set(constants.COLUMN_6_DEFAULT)
            if self.column_7_selection.get() not in self.main_options_dict:
                self.column_7_selection.set(constants.COLUMN_7_DEFAULT)

            if self.deck_filter_selection.get() not in self.deck_colors:
                selection = [k for k, v in self.deck_colors.items(
                ) if v == self.configuration.settings.deck_filter]
                self.deck_filter_selection.set(selection[0] if len(
                    selection) else constants.DECK_FILTER_DEFAULT)

            if self.taken_filter_selection.get() not in self.deck_colors:
                selection = [k for k in self.deck_colors.keys(
                ) if constants.DECK_FILTER_DEFAULT in k]
                self.taken_filter_selection.set(selection[0] if len(
                    selection) else constants.DECK_FILTER_DEFAULT)
            if self.taken_type_selection.get() not in constants.CARD_TYPE_DICT:
                self.taken_type_selection.set(
                    constants.CARD_TYPE_SELECTION_ALL)

            deck_colors_menu = self.deck_colors_options["menu"]
            deck_colors_menu.delete(0, "end")
            column_2_menu = None
            column_3_menu = None
            column_4_menu = None
            column_5_menu = None
            column_6_menu = None
            column_7_menu = None
            if self.column_2_options:
                column_2_menu = self.column_2_options["menu"]
                column_2_menu.delete(0, "end")
            if self.column_3_options:
                column_3_menu = self.column_3_options["menu"]
                column_3_menu.delete(0, "end")
            if self.column_4_options:
                column_4_menu = self.column_4_options["menu"]
                column_4_menu.delete(0, "end")
            if self.column_5_options:
                column_5_menu = self.column_5_options["menu"]
                column_5_menu.delete(0, "end")
            if self.column_6_options:
                column_6_menu = self.column_6_options["menu"]
                column_6_menu.delete(0, "end")
            if self.column_7_options:
                column_7_menu = self.column_7_options["menu"]
                column_7_menu.delete(0, "end")
            self.column_2_list = []
            self.column_3_list = []
            self.column_4_list = []
            self.column_5_list = []
            self.column_6_list = []
            self.column_7_list = []
            self.deck_filter_list = []

            for key in self.main_options_dict:
                if column_2_menu:
                    column_2_menu.add_command(label=key,
                                              command=lambda value=key: self.column_2_selection.set(value))
                if column_3_menu:
                    column_3_menu.add_command(label=key,
                                              command=lambda value=key: self.column_3_selection.set(value))
                if column_4_menu:
                    column_4_menu.add_command(label=key,
                                              command=lambda value=key: self.column_4_selection.set(value))

                # self.deck_colors_options_list.append(data)
                self.column_2_list.append(key)
                self.column_3_list.append(key)
                self.column_4_list.append(key)

            for key in self.main_options_dict:
                if column_5_menu:
                    column_5_menu.add_command(label=key,
                                              command=lambda value=key: self.column_5_selection.set(value))
                if column_6_menu:
                    column_6_menu.add_command(label=key,
                                              command=lambda value=key: self.column_6_selection.set(value))

                if column_7_menu:
                    column_7_menu.add_command(label=key,
                                              command=lambda value=key: self.column_7_selection.set(value))

                self.column_5_list.append(key)
                self.column_6_list.append(key)
                self.column_7_list.append(key)

            for key in self.deck_colors:
                deck_colors_menu.add_command(label=key,
                                             command=lambda value=key: self.deck_filter_selection.set(value))
                self.deck_filter_list.append(key)

        except Exception as error:
            logger.error(error)

        self.__control_trace(True)

    def __default_settings_callback(self, *_):
        '''Callback function that's called when the Default Settings button is pressed'''
        reset_configuration()
        self.configuration, _ = read_configuration()
        self.__update_settings_data()
        self.__update_draft_data()
        self.__update_overlay_callback(False)

    def __update_source_callback(self, *_):
        '''Callback function that collects the set data a new data source is selected'''
        self.__update_settings_storage()
        self.__update_draft_data()
        self.__update_settings_data()
        self.__update_overlay_callback(False)

    def __update_settings_callback(self, *_):
        '''Callback function reconfigures the application whenever the settings change'''
        self.__update_settings_storage()
        self.__update_settings_data()
        self.__update_overlay_callback(False)

    def __ui_size_callback(self, *_):
        '''Callback function updates the settings and opens a restart prompt'''
        self.__update_settings_storage()
        self.__update_settings_data()
        message_box = tkinter.messagebox.askyesno(
            title="Restart", message="A restart is required for this setting to take effect. Restart the application?")

        if message_box:
            restart_overlay(self)

    def __update_draft_data(self):
        '''Function that collects pertinent draft data from the LogScanner class'''
        self.draft.retrieve_set_data(
            self.data_sources[self.data_source_selection.get()])
        self.set_metrics = self.draft.retrieve_set_metrics(False)
        self.deck_colors = self.draft.retrieve_color_win_rate(
            self.filter_format_selection.get())
        self.tier_data, tier_dict = self.draft.retrieve_tier_data(
            self.tier_sources)
        self.main_options_dict = constants.COLUMNS_OPTIONS_EXTRA_DICT.copy()
        for key, value in tier_dict.items():
            self.main_options_dict[key] = value

    def __update_draft(self, source):
        '''Function that that triggers a search of the Arena log for draft data'''
        update = False

        if self.draft.draft_start_search():
            update = True
            self.data_sources = self.draft.retrieve_data_sources()
            self.tier_sources = self.draft.retrieve_tier_source()
            self.__update_data_source_options(True)
            self.__update_draft_data()
            mean, std = self.set_metrics.get_metrics(constants.FILTER_OPTION_ALL_DECKS, constants.DATA_FIELD_GIHWR)
            logger.info("%s, Mean: %.1f, Standard Deviation: %.1f",
                        self.draft.draft_sets,
                        mean,
                        std)

        if self.draft.draft_data_search(source):
            update = True

        return update

    def __update_settings_storage(self):
        '''Function that transfers settings data from the overlay widgets to a data class'''
        try:
            selection = self.column_2_selection.get()
            self.configuration.settings.column_2 = self.main_options_dict[
                selection] if selection in self.main_options_dict else self.main_options_dict[constants.COLUMN_2_DEFAULT]
            selection = self.column_3_selection.get()
            self.configuration.settings.column_3 = self.main_options_dict[
                selection] if selection in self.main_options_dict else self.main_options_dict[constants.COLUMN_3_DEFAULT]
            selection = self.column_4_selection.get()
            self.configuration.settings.column_4 = self.main_options_dict[
                selection] if selection in self.main_options_dict else self.main_options_dict[constants.COLUMN_4_DEFAULT]
            selection = self.column_5_selection.get()
            self.configuration.settings.column_5 = self.main_options_dict[
                selection] if selection in self.main_options_dict else self.main_options_dict[constants.COLUMN_5_DEFAULT]
            selection = self.column_6_selection.get()
            self.configuration.settings.column_6 = self.main_options_dict[
                selection] if selection in self.main_options_dict else self.main_options_dict[constants.COLUMN_6_DEFAULT]
            selection = self.column_7_selection.get()
            self.configuration.settings.column_7 = self.main_options_dict[
                selection] if selection in self.main_options_dict else self.main_options_dict[constants.COLUMN_7_DEFAULT]
            selection = self.deck_filter_selection.get()
            self.configuration.settings.deck_filter = self.deck_colors[
                selection] if selection in self.deck_colors else self.deck_colors[constants.DECK_FILTER_DEFAULT]
            self.configuration.settings.filter_format = self.filter_format_selection.get()
            self.configuration.settings.result_format = self.result_format_selection.get()
            self.configuration.settings.ui_size = self.ui_size_selection.get()

            self.configuration.settings.missing_enabled = bool(
                self.missing_cards_checkbox_value.get())
            self.configuration.settings.stats_enabled = bool(
                self.deck_stats_checkbox_value.get())
            self.configuration.settings.auto_highest_enabled = bool(
                self.auto_highest_checkbox_value.get())
            self.configuration.settings.curve_bonus_enabled = bool(
                self.curve_bonus_checkbox_value.get())
            self.configuration.settings.color_bonus_enabled = bool(
                self.color_bonus_checkbox_value.get())
            self.configuration.settings.bayesian_average_enabled = bool(
                self.bayesian_average_checkbox_value.get())
            self.configuration.settings.color_identity_enabled = bool(
                self.color_identity_checkbox_value.get())
            self.configuration.settings.draft_log_enabled = bool(
                self.draft_log_checkbox_value.get())
            self.configuration.settings.taken_alsa_enabled = bool(
                self.taken_alsa_checkbox_value.get())
            self.configuration.settings.taken_ata_enabled = bool(
                self.taken_ata_checkbox_value.get())
            self.configuration.settings.taken_gpwr_enabled = bool(
                self.taken_gpwr_checkbox_value.get())
            self.configuration.settings.taken_ohwr_enabled = bool(
                self.taken_ohwr_checkbox_value.get())
            self.configuration.settings.taken_iwd_enabled = bool(
                self.taken_iwd_checkbox_value.get())
            self.configuration.settings.taken_gndwr_enabled = bool(
                self.taken_gndwr_checkbox_value.get())
            self.configuration.settings.taken_gdwr_enabled = bool(
                self.taken_gdwr_checkbox_value.get())
            self.configuration.settings.taken_wheel_enabled = bool(
                self.taken_wheel_checkbox_value.get())
            self.configuration.settings.card_colors_enabled = bool(
                self.card_colors_checkbox_value.get())
            self.configuration.settings.current_draft_enabled = bool(
                self.current_draft_checkbox_value.get())
            self.configuration.settings.data_source_enabled = bool(
                self.data_source_checkbox_value.get())
            self.configuration.settings.deck_filter_enabled = bool(
                self.deck_filter_checkbox_value.get())
            self.configuration.settings.refresh_button_enabled = bool(
                self.refresh_button_checkbox_value.get())
            write_configuration(self.configuration)
        except Exception as error:
            logger.error(error)

    def __update_settings_data(self):
        '''Function that transfers settings data from a data class to the overlay widgets'''
        self.__control_trace(False)
        try:
            selection = [k for k, v in self.main_options_dict.items(
            ) if v == self.configuration.settings.column_2]
            self.column_2_selection.set(selection[0] if len(
                selection) else constants.COLUMN_2_DEFAULT)
            selection = [k for k, v in self.main_options_dict.items(
            ) if v == self.configuration.settings.column_3]
            self.column_3_selection.set(selection[0] if len(
                selection) else constants.COLUMN_3_DEFAULT)
            selection = [k for k, v in self.main_options_dict.items(
            ) if v == self.configuration.settings.column_4]
            self.column_4_selection.set(selection[0] if len(
                selection) else constants.COLUMN_4_DEFAULT)
            selection = [k for k, v in self.main_options_dict.items(
            ) if v == self.configuration.settings.column_5]
            self.column_5_selection.set(selection[0] if len(
                selection) else constants.COLUMN_5_DEFAULT)
            selection = [k for k, v in self.main_options_dict.items(
            ) if v == self.configuration.settings.column_6]
            self.column_6_selection.set(selection[0] if len(
                selection) else constants.COLUMN_6_DEFAULT)
            selection = [k for k, v in self.main_options_dict.items(
            ) if v == self.configuration.settings.column_7]
            self.column_7_selection.set(selection[0] if len(
                selection) else constants.COLUMN_7_DEFAULT)
            selection = [k for k, v in self.deck_colors.items(
            ) if v == self.configuration.settings.deck_filter]
            self.deck_filter_selection.set(selection[0] if len(
                selection) else constants.DECK_FILTER_DEFAULT)
            self.filter_format_selection.set(
                self.configuration.settings.filter_format)
            self.result_format_selection.set(
                self.configuration.settings.result_format)
            self.ui_size_selection.set(self.configuration.settings.ui_size)
            self.deck_stats_checkbox_value.set(
                self.configuration.settings.stats_enabled)
            self.missing_cards_checkbox_value.set(
                self.configuration.settings.missing_enabled)
            self.auto_highest_checkbox_value.set(
                self.configuration.settings.auto_highest_enabled)
            self.curve_bonus_checkbox_value.set(
                self.configuration.settings.curve_bonus_enabled)
            self.color_bonus_checkbox_value.set(
                self.configuration.settings.color_bonus_enabled)
            self.bayesian_average_checkbox_value.set(
                self.configuration.settings.bayesian_average_enabled)
            self.color_identity_checkbox_value.set(
                self.configuration.settings.color_identity_enabled)
            self.draft_log_checkbox_value.set(
                self.configuration.settings.draft_log_enabled)
            self.taken_alsa_checkbox_value.set(
                self.configuration.settings.taken_alsa_enabled)
            self.taken_ata_checkbox_value.set(
                self.configuration.settings.taken_ata_enabled)
            self.taken_gpwr_checkbox_value.set(
                self.configuration.settings.taken_gpwr_enabled)
            self.taken_ohwr_checkbox_value.set(
                self.configuration.settings.taken_ohwr_enabled)
            self.taken_gdwr_checkbox_value.set(
                self.configuration.settings.taken_gdwr_enabled)
            self.taken_gndwr_checkbox_value.set(
                self.configuration.settings.taken_gndwr_enabled)
            self.taken_iwd_checkbox_value.set(
                self.configuration.settings.taken_iwd_enabled)
            self.taken_wheel_checkbox_value.set(
                self.configuration.settings.taken_wheel_enabled)
            self.card_colors_checkbox_value.set(
                self.configuration.settings.card_colors_enabled)
            self.current_draft_checkbox_value.set(
                self.configuration.settings.current_draft_enabled)
            self.data_source_checkbox_value.set(
                self.configuration.settings.data_source_enabled)
            self.deck_filter_checkbox_value.set(
                self.configuration.settings.deck_filter_enabled)
            self.refresh_button_checkbox_value.set(
                self.configuration.settings.refresh_button_enabled)
        except Exception as error:
            logger.error(error)
        self.__control_trace(True)

        if not self.step_through:
            self.draft.log_enable(
                self.configuration.settings.draft_log_enabled)

    def __initialize_overlay_widgets(self):
        '''Set the overlay widgets in the main window to a known state at startup'''
        self.__update_data_source_options(False)
        self.__update_column_options()

        self.__display_widgets()

        current_pack, current_pick = self.draft.retrieve_current_pack_and_pick()
        event_set, event_type = self.draft.retrieve_current_limited_event()

        self.__update_current_draft_label(event_set, event_type)
        self.__update_pack_pick_label(current_pack, current_pick)

        fields = {"Column1": constants.DATA_FIELD_NAME,
                  "Column2": self.main_options_dict[self.column_2_selection.get()],
                  "Column3": self.main_options_dict[self.column_3_selection.get()],
                  "Column4": self.main_options_dict[self.column_4_selection.get()],
                  "Column5": self.main_options_dict[self.column_5_selection.get()],
                  "Column6": self.main_options_dict[self.column_6_selection.get()],
                  "Column7": self.main_options_dict[self.column_7_selection.get()], }
        self.__update_pack_table([],  self.deck_filter_selection.get(), fields)

        self.__update_missing_table(
            [], {}, self.deck_filter_selection.get(), fields)

        self.root.update()

        self.__update_deck_stats_callback()

        self.root.update()

    def __update_overlay_callback(self, enable_draft_search, source = Source.UPDATE):
        '''Callback function that updates all of the widgets in the main window'''
        update = True
        if enable_draft_search:
            update = self.__update_draft(source)

        if not update:
            return

        self.__update_data_source_options(False)
        self.__update_column_options()

        self.__display_widgets()

        taken_cards = self.draft.retrieve_taken_cards()

        filtered = self.__identify_auto_colors(
            taken_cards, self.deck_filter_selection.get())
        fields = {"Column1": constants.DATA_FIELD_NAME,
                  "Column2": self.main_options_dict[self.column_2_selection.get()],
                  "Column3": self.main_options_dict[self.column_3_selection.get()],
                  "Column4": self.main_options_dict[self.column_4_selection.get()],
                  "Column5": self.main_options_dict[self.column_5_selection.get()],
                  "Column6": self.main_options_dict[self.column_6_selection.get()],
                  "Column7": self.main_options_dict[self.column_7_selection.get()], }

        current_pack, current_pick = self.draft.retrieve_current_pack_and_pick()
        event_set, event_type = self.draft.retrieve_current_limited_event()
        pack_cards = self.draft.retrieve_current_pack_cards()
        picked_cards = self.draft.retrieve_current_picked_cards()
        missing_cards = self.draft.retrieve_current_missing_cards()

        self.__update_current_draft_label(event_set, event_type)
        self.__update_pack_pick_label(current_pack, current_pick)

        self.__update_pack_table(pack_cards,
                                 filtered,
                                 fields)

        self.__update_missing_table(missing_cards,
                                    picked_cards,
                                    filtered,
                                    fields)

        self.__update_deck_stats_callback()
        self.__update_taken_table()
        self.__update_compare_table()

        if event_type == constants.LIMITED_TYPE_STRING_SEALED or \
                event_type == constants.LIMITED_TYPE_STRING_TRAD_SEALED:
            self.__open_taken_cards_window()

    def __update_deck_stats_callback(self, *_):
        '''Callback function that updates the Deck Stats table in the main window'''
        self.root.update_idletasks()
        self.__update_deck_stats_table(self.draft.retrieve_taken_cards(
        ), self.stat_options_selection.get(), self.pack_table.winfo_width())

    def __arena_log_check(self):
        '''Function that monitors the Arena log every 1000ms to determine if there's new draft data'''
        try:
            self.current_timestamp = stat(self.arena_file).st_mtime

            if self.current_timestamp != self.previous_timestamp:
                self.previous_timestamp = self.current_timestamp

                while True:

                    self.__update_overlay_callback(True)
                    if self.draft.step_through:
                        input("Continue?")
                    else:
                        break
        except Exception as error:
            logger.error(error)
            self.__reset_draft(True)

        self.log_check_id = self.root.after(1000, self.__arena_log_check)

    def __update_set_start_date(self, start, selection, set_list, *_):
        '''Function that's used to determine if a set in the Set View window has minimum start date
           Example: The user shouldn't download Arena Cube data that's more than a couple of months old
           or else they risk downloading data from multiple separate cubes
        '''
        try:
            set_data = set_list[selection.get()]

            if set_data.start_date:
                start.delete(0, tkinter.END)
                start.insert(tkinter.END, set_data.start_date)

            self.root.update()
        except Exception as error:
            logger.error(error)

    def __close_set_view_window(self, popup):
        self.sets_window_open = False
        popup.destroy()

    def __open_set_view_window(self):
        '''Creates the Set View window'''

        # Don't open the window if it's already open
        if self.sets_window_open:
            return

        popup = tkinter.Toplevel()
        popup.wm_title("Add Sets")
        popup.protocol("WM_DELETE_WINDOW",
                       lambda window=popup: self.__close_set_view_window(window))
        popup.resizable(width=False, height=True)
        popup.attributes("-topmost", True)

        location_x, location_y = identify_safe_coordinates(self.root,
                                                           self._scale_value(
                                                               1000),
                                                           self._scale_value(
                                                               170),
                                                           self._scale_value(
                                                               250),
                                                           self._scale_value(20))
        popup.wm_geometry(f"+{location_x}+{location_y}")

        tkinter.Grid.rowconfigure(popup, 1, weight=1)
        try:

            sets = self.limited_sets.data

            headers = {"SET": {"width": .30, "anchor": tkinter.W},
                       "EVENT": {"width": .20, "anchor": tkinter.CENTER},
                       "USER GROUP": {"width": .10, "anchor": tkinter.CENTER},
                       "START DATE": {"width": .20, "anchor": tkinter.CENTER},
                       "END DATE": {"width": .20, "anchor": tkinter.CENTER}}

            list_box_frame = tkinter.Frame(popup)
            list_box_scrollbar = tkinter.Scrollbar(
                list_box_frame, orient=tkinter.VERTICAL)
            list_box_scrollbar.pack(side=tkinter.RIGHT, fill=tkinter.Y)

            list_box = self._create_header("set_table",
                                           list_box_frame, 0, self.fonts_dict["Sets.TableRow"], headers, self._scale_value(500), True, True, "Set.Treeview", True)

            list_box.config(yscrollcommand=list_box_scrollbar.set)
            list_box_scrollbar.config(command=list_box.yview)

            notice_label = Label(popup, text="17Lands has an embargo period of 12 days for new sets on Magic Arena. Visit https://www.17lands.com for more details.",
                                 style="Notes.TLabel", anchor="c")
            set_label = Label(popup,
                              text="Set:",
                              style="SetOptions.TLabel",
                              anchor="e")
            event_label = Label(popup,
                                text="Event:",
                                style="SetOptions.TLabel",
                                anchor="e")
            start_label = Label(popup,
                                text="Start Date:",
                                style="SetOptions.TLabel",
                                anchor="e")
            end_label = Label(popup,
                              text="End Date:",
                              style="SetOptions.TLabel",
                              anchor="e")
            group_label = Label(popup,
                                text="User Group:",
                                style="SetOptions.TLabel",
                                anchor="e")
            draft_choices = constants.LIMITED_TYPE_LIST

            status_text = tkinter.StringVar()
            status_label = Label(popup, textvariable=status_text,
                                 style="Status.TLabel", anchor="c")
            status_text.set("Retrieving Set List")

            event_value = tkinter.StringVar(self.root)
            event_entry = OptionMenu(
                popup, event_value, draft_choices[0], *draft_choices)
            menu = self.root.nametowidget(event_entry['menu'])
            menu.config(font=self.fonts_dict["All.TMenubutton"])

            start_entry = tkinter.Entry(popup)
            start_entry.insert(tkinter.END, constants.SET_START_DATE_DEFAULT)
            end_entry = tkinter.Entry(popup)
            end_entry.insert(tkinter.END, str(date.today()))

            set_choices = list(sets)

            set_value = tkinter.StringVar(self.root)
            set_entry = OptionMenu(
                popup, set_value, set_choices[0], *set_choices)
            menu = self.root.nametowidget(set_entry['menu'])
            menu.config(font=self.fonts_dict["All.TMenubutton"])

            set_value.trace_add("write", lambda *args, start=start_entry, selection=set_value,
                            set_list=sets: self.__update_set_start_date(start, selection, set_list, *args))

            draft_groups = constants.LIMITED_GROUPS_LIST
            group_value = tkinter.StringVar(self.root)
            group_entry = OptionMenu(popup, group_value, draft_groups[0], *draft_groups)
            menu = self.root.nametowidget(group_entry['menu'])
            menu.config(font=self.fonts_dict["All.TMenubutton"])

            progress = Progressbar(
                popup, orient=tkinter.HORIZONTAL, length=100, mode='determinate')

            add_button = Button(popup, command=lambda: self.__add_set(popup,
                                                                      set_value,
                                                                      event_value,
                                                                      start_entry,
                                                                      end_entry,
                                                                      group_value,
                                                                      add_button,
                                                                      progress,
                                                                      list_box,
                                                                      sets,
                                                                      status_text,
                                                                      constants.DATA_SET_VERSION_3), text="ADD SET")

            event_separator = Separator(popup, orient='vertical')
            set_separator = Separator(popup, orient='vertical')
            group_separator = Separator(popup, orient='vertical')

            notice_label.grid(row=0, column=0, columnspan=13, sticky='nsew')
            list_box_frame.grid(row=1, column=0, columnspan=13, sticky='nsew')
            add_button.grid(row=3, column=0, columnspan=13, sticky='nsew')
            progress.grid(row=4, column=0, columnspan=13, sticky='nsew')
            status_label.grid(row=5, column=0, columnspan=13, sticky='nsew')
            
            set_label.grid(row=2, column=0, sticky='nsew')
            set_entry.grid(row=2, column=1, sticky='nsew')
            set_separator.grid(row=2, column=2, sticky='nsew')
            event_label.grid(row=2, column=3, sticky='nsew')
            event_entry.grid(row=2, column=4, sticky='nsew')
            event_separator.grid(row=2, column=5, sticky='nsew')
            group_label.grid(row=2, column=6, sticky='nsew')
            group_entry.grid(row=2, column=7, sticky='nsew')
            group_separator.grid(row=2, column=8, sticky='nsew')
            start_label.grid(row=2, column=9, sticky='nsew')
            start_entry.grid(row=2, column=10, sticky='nsew')
            end_label.grid(row=2, column=11, sticky='nsew')
            end_entry.grid(row=2, column=12, sticky='nsew')

            list_box.pack(expand=True, fill="both")

            self.__update_set_table(list_box, sets)
            status_text.set("")
            popup.update()

            self.sets_window_open = True

        except Exception as error:
            logger.error(error)

    def __close_card_compare_window(self, popup):
        '''Clear compare table data when the card compare window is closed'''
        self.compare_table = None
        self.compare_list = None

        popup.destroy()

    def __open_card_compare_window(self):
        '''Creates the Card Compare window'''

        # Don't open the window if it's already open
        if self.compare_table:
            return

        popup = tkinter.Toplevel()
        popup.wm_title("Card Compare")
        popup.resizable(width=False, height=True)
        popup.attributes("-topmost", True)
        location_x, location_y = identify_safe_coordinates(self.root,
                                                           self._scale_value(
                                                               400),
                                                           self._scale_value(
                                                               170),
                                                           self._scale_value(
                                                               250),
                                                           self._scale_value(0))
        popup.wm_geometry(f"+{location_x}+{location_y}")
        popup.protocol(
            "WM_DELETE_WINDOW", lambda window=popup: self.__close_card_compare_window(window))
        try:
            tkinter.Grid.rowconfigure(popup, 2, weight=1)
            tkinter.Grid.columnconfigure(popup, 0, weight=1)

            self.compare_list = []

            card_frame = tkinter.Frame(popup)
            set_card_names = []
            set_data = self.draft.set_data.get_card_ratings()

            if set_data:
                set_card_names = [v[constants.DATA_FIELD_NAME]
                                  for k, v in set_data.items()]

            headers = {"Column1": {"width": .46, "anchor": tkinter.W},
                       "Column2": {"width": .18, "anchor": tkinter.CENTER},
                       "Column3": {"width": .18, "anchor": tkinter.CENTER},
                       "Column4": {"width": .18, "anchor": tkinter.CENTER},
                       "Column5": {"width": .18, "anchor": tkinter.CENTER},
                       "Column6": {"width": .18, "anchor": tkinter.CENTER},
                       "Column7": {"width": .18, "anchor": tkinter.CENTER}}

            compare_table_frame = tkinter.Frame(popup)
            compare_scrollbar = tkinter.Scrollbar(
                compare_table_frame, orient=tkinter.VERTICAL)
            compare_scrollbar.pack(side=tkinter.RIGHT, fill=tkinter.Y)
            self.compare_table = self._create_header("compare_table", compare_table_frame, 0, self.fonts_dict["All.TableRow"], headers,
                                                     self.table_width, True, True, constants.TABLE_STYLE, False)
            self.compare_table.config(yscrollcommand=compare_scrollbar.set)
            compare_scrollbar.config(command=self.compare_table.yview)

            clear_button = Button(popup, text="Clear",
                                  command=self.__clear_compare_table)

            card_frame.grid(row=0, column=0, sticky="nsew")
            clear_button.grid(row=1, column=0, sticky="nsew")
            compare_table_frame.grid(row=2, column=0, sticky="nsew")

            self.compare_table.pack(expand=True, fill="both")

            card_entry = AutocompleteEntry(card_frame)
            card_entry.initialize(set_card_names)
            card_entry.focus_set()
            card_entry.pack(side=tkinter.LEFT, expand=True, fill="both")

            card_entry.bind(
                "<Return>", lambda event: self.__update_compare_table(card_entry))

            self.__update_compare_table(card_entry)

        except Exception as error:
            logger.error(error)

    def __close_taken_cards_window(self, popup):
        '''Clear taken card table data when the Taken Cards window is closed'''
        self.taken_table = None

        popup.destroy()

    def __open_taken_cards_window(self):
        '''Creates the Taken Cards window'''

        # Don't open the window if it's already open
        if self.taken_table:
            return

        popup = tkinter.Toplevel()
        popup.wm_title("Taken Cards")
        popup.attributes("-topmost", True)
        popup.resizable(width=False, height=True)

        popup.protocol(
            "WM_DELETE_WINDOW", lambda window=popup: self.__close_taken_cards_window(window))
        self.__control_trace(False)
        try:
            tkinter.Grid.rowconfigure(popup, 4, weight=1)
            tkinter.Grid.columnconfigure(popup, 6, weight=1)

            taken_cards = self.draft.retrieve_taken_cards()
            copy_button = Button(popup, command=lambda: copy_taken(taken_cards),
                                 text="Copy to Clipboard")

            headers = {"Column1": {"width": .40, "anchor": tkinter.W},
                       "Column2": {"width": .20, "anchor": tkinter.CENTER},
                       "Column3": {"width": .20, "anchor": tkinter.CENTER},
                       "Column4": {"width": .20, "anchor": tkinter.CENTER},
                       "Column5": {"width": .20, "anchor": tkinter.CENTER},
                       "Column6": {"width": .20, "anchor": tkinter.CENTER},
                       "Column7": {"width": .20, "anchor": tkinter.CENTER},
                       "Column8": {"width": .20, "anchor": tkinter.CENTER},
                       "Column9": {"width": .20, "anchor": tkinter.CENTER},
                       "Column10": {"width": .20, "anchor": tkinter.CENTER},
                       "Column11": {"width": .20, "anchor": tkinter.CENTER}
                       }

            taken_table_frame = tkinter.Frame(popup)
            taken_scrollbar = tkinter.Scrollbar(
                taken_table_frame, orient=tkinter.VERTICAL)
            taken_scrollbar.pack(side=tkinter.RIGHT, fill=tkinter.Y)
            self.taken_table = self._create_header("taken_table",
                                                   taken_table_frame, 0, self.fonts_dict["All.TableRow"], headers, self._scale_value(440), True, True, "Taken.Treeview", False)
            self.taken_table.config(yscrollcommand=taken_scrollbar.set)
            taken_scrollbar.config(command=self.taken_table.yview)

            option_frame = tkinter.Frame(
                popup, highlightbackground="white", highlightthickness=2)
            taken_filter_label = Label(
                option_frame, text="Deck Filter:", style="MainSectionsBold.TLabel", anchor="w")
            self.taken_filter_selection.set(self.deck_filter_selection.get())
            taken_filter_list = self.deck_filter_list

            taken_option = OptionMenu(option_frame, self.taken_filter_selection, self.taken_filter_selection.get(
            ), *taken_filter_list, style="All.TMenubutton")
            menu = self.root.nametowidget(taken_option['menu'])
            menu.config(font=self.fonts_dict["All.TMenubutton"])

            type_checkbox_frame = tkinter.Frame(
                popup, highlightbackground="white", highlightthickness=2)

            taken_creature_checkbox = Checkbutton(type_checkbox_frame,
                                                  text="CREATURES",
                                                  style="Taken.TCheckbutton",
                                                  variable=self.taken_type_creature_checkbox_value,
                                                  onvalue=1,
                                                  offvalue=0)

            taken_land_checkbox = Checkbutton(type_checkbox_frame,
                                              text="LANDS",
                                              style="Taken.TCheckbutton",
                                              variable=self.taken_type_land_checkbox_value,
                                              onvalue=1,
                                              offvalue=0)

            taken_instant_sorcery_checkbox = Checkbutton(type_checkbox_frame,
                                                         text="INSTANTS/SORCERIES",
                                                         style="Taken.TCheckbutton",
                                                         variable=self.taken_type_instant_sorcery_checkbox_value,
                                                         onvalue=1,
                                                         offvalue=0)

            taken_other_checkbox = Checkbutton(type_checkbox_frame,
                                               text="OTHER",
                                               style="Taken.TCheckbutton",
                                               variable=self.taken_type_other_checkbox_value,
                                               onvalue=1,
                                               offvalue=0)

            checkbox_frame = tkinter.Frame(
                popup, highlightbackground="white", highlightthickness=2)

            taken_alsa_checkbox = Checkbutton(checkbox_frame,
                                              text="ALSA",
                                              style="Taken.TCheckbutton",
                                              variable=self.taken_alsa_checkbox_value,
                                              onvalue=1,
                                              offvalue=0)
            taken_ata_checkbox = Checkbutton(checkbox_frame,
                                             text="ATA",
                                             style="Taken.TCheckbutton",
                                             variable=self.taken_ata_checkbox_value,
                                             onvalue=1,
                                             offvalue=0)
            taken_gpwr_checkbox = Checkbutton(checkbox_frame,
                                              text="GPWR",
                                              style="Taken.TCheckbutton",
                                              variable=self.taken_gpwr_checkbox_value,
                                              onvalue=1,
                                              offvalue=0)
            taken_ohwr_checkbox = Checkbutton(checkbox_frame,
                                              text="OHWR",
                                              style="Taken.TCheckbutton",
                                              variable=self.taken_ohwr_checkbox_value,
                                              onvalue=1,
                                              offvalue=0)
            taken_gdwr_checkbox = Checkbutton(checkbox_frame,
                                              text="GDWR",
                                              style="Taken.TCheckbutton",
                                              variable=self.taken_gdwr_checkbox_value,
                                              onvalue=1,
                                              offvalue=0)
            taken_gndwr_checkbox = Checkbutton(checkbox_frame,
                                               text="GNSWR",
                                               style="Taken.TCheckbutton",
                                               variable=self.taken_gndwr_checkbox_value,
                                               onvalue=1,
                                               offvalue=0)
            taken_iwd_checkbox = Checkbutton(checkbox_frame,
                                             text="IWD",
                                             style="Taken.TCheckbutton",
                                             variable=self.taken_iwd_checkbox_value,
                                             onvalue=1,
                                             offvalue=0)
            taken_wheel_checkbox = Checkbutton(checkbox_frame,
                                             text="WHEEL",
                                             style="Taken.TCheckbutton",
                                             variable=self.taken_wheel_checkbox_value,
                                             onvalue=1,
                                             offvalue=0)

            option_frame.grid(row=0, column=0, columnspan=7, sticky="nsew")
            type_checkbox_frame.grid(
                row=1, column=0, columnspan=7, sticky="nsew", pady=5)
            checkbox_frame.grid(row=2, column=0, columnspan=7, sticky="nsew")
            copy_button.grid(row=3, column=0, columnspan=7, sticky="nsew")
            taken_table_frame.grid(
                row=4, column=0, columnspan=7, sticky="nsew")

            self.taken_table.pack(side=tkinter.LEFT, expand=True, fill="both")

            taken_creature_checkbox.pack(
                side=tkinter.LEFT, expand=True, fill="both")

            taken_land_checkbox.pack(
                side=tkinter.LEFT, expand=True, fill="both")

            taken_instant_sorcery_checkbox.pack(
                side=tkinter.LEFT, expand=True, fill="both")

            taken_other_checkbox.pack(
                side=tkinter.LEFT, expand=True, fill="both")

            taken_alsa_checkbox.pack(
                side=tkinter.LEFT, expand=True, fill="both")
            taken_ata_checkbox.pack(
                side=tkinter.LEFT, expand=True, fill="both")
            taken_gpwr_checkbox.pack(
                side=tkinter.LEFT, expand=True, fill="both")
            taken_ohwr_checkbox.pack(
                side=tkinter.LEFT, expand=True, fill="both")
            taken_gdwr_checkbox.pack(
                side=tkinter.LEFT, expand=True, fill="both")
            taken_gndwr_checkbox.pack(
                side=tkinter.LEFT, expand=True, fill="both")
            taken_iwd_checkbox.pack(
                side=tkinter.LEFT, expand=True, fill="both")

            taken_filter_label.pack(side=tkinter.LEFT, expand=True, fill=None)
            taken_option.pack(side=tkinter.LEFT, expand=True, fill="both")

            table_width = self._scale_value(500)

            column_checkboxes = [
                self.taken_alsa_checkbox_value,
                self.taken_ata_checkbox_value,
                self.taken_iwd_checkbox_value,
                self.taken_gpwr_checkbox_value,
                self.taken_ohwr_checkbox_value,
                self.taken_gdwr_checkbox_value,
                self.taken_gndwr_checkbox_value,
                self.taken_wheel_checkbox_value
            ]

            for option in column_checkboxes:
                if option.get():
                    table_width += self._scale_value(100)

            location_x, location_y = identify_safe_coordinates(self.root,
                                                               table_width,
                                                               self._scale_value(
                                                                   600),
                                                               self._scale_value(
                                                                   250),
                                                               self._scale_value(0))
            popup.wm_geometry(f"+{location_x}+{location_y}")

            self.__update_taken_table()
            popup.update()
        except Exception as error:
            logger.error(error)
        self.__control_trace(True)

    def __close_suggest_deck_window(self, popup):
        '''Clear deck suggester data when the card compare window is closed'''
        self.suggester_table = None

        popup.destroy()

    def __open_suggest_deck_window(self):
        '''Creates the Suggest Deck window'''

        # Don't open the window if it's already open
        if self.suggester_table:
            return

        popup = tkinter.Toplevel()
        popup.wm_title("Suggested Decks")
        popup.attributes("-topmost", True)
        popup.resizable(width=False, height=False)

        location_x, location_y = identify_safe_coordinates(self.root,
                                                           self._scale_value(
                                                               400),
                                                           self._scale_value(
                                                               170),
                                                           self._scale_value(
                                                               250),
                                                           self._scale_value(0))
        popup.wm_geometry(f"+{location_x}+{location_y}")
        popup.protocol(
            "WM_DELETE_WINDOW", lambda window=popup: self.__close_suggest_deck_window(window))
        try:
            tkinter.Grid.rowconfigure(popup, 3, weight=1)

            suggested_decks = suggest_deck(
                self.draft.retrieve_taken_cards(), self.set_metrics, self.configuration)

            choices = ["None"]
            deck_color_options = {}

            if suggested_decks:
                choices = []
                for key, value in suggested_decks.items():
                    rating_label = f"{key} {value['type']} (Rating:{value['rating']})"
                    deck_color_options[rating_label] = key
                    choices.append(rating_label)

            deck_colors_label = Label(
                popup, text="Deck Colors:", anchor='e', style="MainSectionsBold.TLabel")

            deck_colors_value = tkinter.StringVar(popup)
            deck_colors_entry = OptionMenu(
                popup, deck_colors_value, choices[0], *choices)
            menu = self.root.nametowidget(deck_colors_entry['menu'])
            menu.config(font=self.fonts_dict["All.TMenubutton"])

            deck_colors_button = Button(popup, command=lambda: self.__update_suggest_table(deck_colors_value,
                                                                                           suggested_decks,
                                                                                           deck_color_options),
                                        text="Update")

            copy_button = Button(popup, command=lambda: copy_suggested(deck_colors_value,
                                                                       suggested_decks,
                                                                       deck_color_options),
                                 text="Copy to Clipboard")

            headers = {"CARD": {"width": .35, "anchor": tkinter.W},
                       "COUNT": {"width": .14, "anchor": tkinter.CENTER},
                       "COLOR": {"width": .12, "anchor": tkinter.CENTER},
                       "COST": {"width": .10, "anchor": tkinter.CENTER},
                       "TYPE": {"width": .29, "anchor": tkinter.CENTER}}

            suggester_table_frame = tkinter.Frame(popup)
            suggest_scrollbar = tkinter.Scrollbar(
                suggester_table_frame, orient=tkinter.VERTICAL)
            suggest_scrollbar.pack(side=tkinter.RIGHT, fill=tkinter.Y)
            self.suggester_table = self._create_header("suggester_table",
                                                       suggester_table_frame, 0, self.fonts_dict["All.TableRow"], headers, self._scale_value(450), True, True, "Suggest.Treeview", False)
            self.suggester_table.config(yscrollcommand=suggest_scrollbar.set)
            suggest_scrollbar.config(command=self.suggester_table.yview)

            deck_colors_label.grid(
                row=0, column=0, columnspan=1, sticky="nsew")
            deck_colors_entry.grid(
                row=0, column=1, columnspan=1, sticky="nsew")
            deck_colors_button.grid(
                row=1, column=0, columnspan=2, sticky="nsew")
            copy_button.grid(row=2, column=0, columnspan=2, sticky="nsew")
            suggester_table_frame.grid(
                row=3, column=0, columnspan=2, sticky='nsew')

            self.suggester_table.pack(expand=True, fill='both')

            self.__update_suggest_table(
                deck_colors_value, suggested_decks, deck_color_options)
        except Exception as error:
            logger.error(error)

    def __close_settings_window(self, popup):
        '''Clears settings data when the Settings window is closed'''
        self.column_2_options = None
        self.column_3_options = None
        self.column_4_options = None
        self.column_5_options = None
        self.column_6_options = None
        self.column_7_options = None
        popup.destroy()

    def __open_settings_window(self):
        '''Creates the Settings window'''

        # Don't open the window if it's already open
        if self.column_2_options:
            return

        popup = tkinter.Toplevel()
        popup.wm_title("Settings")
        popup.protocol("WM_DELETE_WINDOW",
                       lambda window=popup: self.__close_settings_window(window))
        popup.attributes("-topmost", True)
        popup.resizable(width=False, height=False)
        location_x, location_y = identify_safe_coordinates(self.root,
                                                           self._scale_value(
                                                               400),
                                                           self._scale_value(
                                                               170),
                                                           self._scale_value(
                                                               250),
                                                           self._scale_value(0))
        popup.wm_geometry(f"+{location_x}+{location_y}")

        try:
            tkinter.Grid.columnconfigure(popup, 1, weight=1)

            self.__control_trace(False)

            column_2_label = Label(
                popup, text="Column 2:", style="MainSectionsBold.TLabel", anchor="e")
            column_3_label = Label(
                popup, text="Column 3:", style="MainSectionsBold.TLabel", anchor="e")
            column_4_label = Label(
                popup, text="Column 4:", style="MainSectionsBold.TLabel", anchor="e")
            column_5_label = Label(
                popup, text="Column 5:", style="MainSectionsBold.TLabel", anchor="e")
            column_6_label = Label(
                popup, text="Column 6:", style="MainSectionsBold.TLabel", anchor="e")
            column_7_label = Label(
                popup, text="Column 7:", style="MainSectionsBold.TLabel", anchor="e")
            filter_format_label = Label(
                popup, text="Deck Filter Format:", style="MainSectionsBold.TLabel", anchor="e")
            result_format_label = Label(
                popup, text="Win Rate Format:", style="MainSectionsBold.TLabel", anchor="e")
            ui_size_label = Label(
                popup, text="UI Size:", style="MainSectionsBold.TLabel", anchor="e")
            deck_stats_label = Label(popup, text="Enable Draft Stats:",
                                     style="MainSectionsBold.TLabel", anchor="e")
            deck_stats_checkbox = Checkbutton(popup,
                                              variable=self.deck_stats_checkbox_value,
                                              onvalue=1,
                                              offvalue=0)
            missing_cards_label = Label(
                popup, text="Enable Missing Cards:", style="MainSectionsBold.TLabel", anchor="e")
            missing_cards_checkbox = Checkbutton(popup,
                                                 variable=self.missing_cards_checkbox_value,
                                                 onvalue=1,
                                                 offvalue=0)

            auto_highest_label = Label(
                popup, text="Enable Highest Rated:", style="MainSectionsBold.TLabel", anchor="e")
            auto_highest_checkbox = Checkbutton(popup,
                                                variable=self.auto_highest_checkbox_value,
                                                onvalue=1,
                                                offvalue=0)

            bayesian_average_label = Label(
                popup, text="Enable Bayesian Average:", style="MainSectionsBold.TLabel", anchor="e")
            bayesian_average_checkbox = Checkbutton(popup,
                                                    variable=self.bayesian_average_checkbox_value,
                                                    onvalue=1,
                                                    offvalue=0)

            draft_log_label = Label(popup, text="Enable Draft Log:",
                                    style="MainSectionsBold.TLabel", anchor="e")
            draft_log_checkbox = Checkbutton(popup,
                                             variable=self.draft_log_checkbox_value,
                                             onvalue=1,
                                             offvalue=0)

            card_colors_label = Label(
                popup, text="Enable Row Colors:", style="MainSectionsBold.TLabel", anchor="e")
            card_colors_checkbox = Checkbutton(popup,
                                               variable=self.card_colors_checkbox_value,
                                               onvalue=1,
                                               offvalue=0)

            color_identity_label = Label(
                popup, text="Enable Color Identity:", style="MainSectionsBold.TLabel", anchor="e")
            color_identity_checkbox = Checkbutton(popup,
                                                  variable=self.color_identity_checkbox_value,
                                                  onvalue=1,
                                                  offvalue=0)

            current_draft_label = Label(
                popup, text="Enable Current Draft Display:", style="MainSectionsBold.TLabel", anchor="e")
            current_draft_checkbox = Checkbutton(popup,
                                                 variable=self.current_draft_checkbox_value,
                                                 onvalue=1,
                                                 offvalue=0)

            data_source_label = Label(
                popup, text="Enable Data Source Options:", style="MainSectionsBold.TLabel", anchor="e")
            data_source_checkbox = Checkbutton(popup,
                                               variable=self.data_source_checkbox_value,
                                               onvalue=1,
                                               offvalue=0)

            deck_filter_label = Label(
                popup, text="Enable Deck Filter Options:", style="MainSectionsBold.TLabel", anchor="e")
            deck_filter_checkbox = Checkbutton(popup,
                                               variable=self.deck_filter_checkbox_value,
                                               onvalue=1,
                                               offvalue=0)

            refresh_button_label = Label(
                popup, text="Enable Refresh Button:", style="MainSectionsBold.TLabel", anchor="e")
            refresh_button_checkbox = Checkbutton(popup,
                                                  variable=self.refresh_button_checkbox_value,
                                                  onvalue=1,
                                                  offvalue=0)

            self.column_2_options = OptionMenu(popup, self.column_2_selection, self.column_2_selection.get(
            ), *self.column_2_list, style="All.TMenubutton")
            self.column_2_options.config(width=15)
            menu = self.root.nametowidget(self.column_2_options['menu'])
            menu.config(font=self.fonts_dict["All.TMenubutton"])

            self.column_3_options = OptionMenu(popup, self.column_3_selection, self.column_3_selection.get(
            ), *self.column_3_list, style="All.TMenubutton")
            self.column_3_options.config(width=15)
            menu = self.root.nametowidget(self.column_3_options['menu'])
            menu.config(font=self.fonts_dict["All.TMenubutton"])

            self.column_4_options = OptionMenu(popup, self.column_4_selection, self.column_4_selection.get(
            ), *self.column_4_list, style="All.TMenubutton")
            self.column_4_options.config(width=15)
            menu = self.root.nametowidget(self.column_4_options['menu'])
            menu.config(font=self.fonts_dict["All.TMenubutton"])

            self.column_5_options = OptionMenu(popup, self.column_5_selection, self.column_5_selection.get(
            ), *self.column_5_list, style="All.TMenubutton")
            self.column_5_options.config(width=15)
            menu = self.root.nametowidget(self.column_5_options['menu'])
            menu.config(font=self.fonts_dict["All.TMenubutton"])

            self.column_6_options = OptionMenu(popup, self.column_6_selection, self.column_6_selection.get(
            ), *self.column_6_list, style="All.TMenubutton")
            self.column_6_options.config(width=15)
            menu = self.root.nametowidget(self.column_6_options['menu'])
            menu.config(font=self.fonts_dict["All.TMenubutton"])

            self.column_7_options = OptionMenu(popup, self.column_7_selection, self.column_7_selection.get(
            ), *self.column_7_list, style="All.TMenubutton")
            self.column_7_options.config(width=15)
            menu = self.root.nametowidget(self.column_7_options['menu'])
            menu.config(font=self.fonts_dict["All.TMenubutton"])

            filter_format_options = OptionMenu(popup, self.filter_format_selection, self.filter_format_selection.get(
            ), *self.filter_format_list, style="All.TMenubutton")
            filter_format_options.config(width=15)
            menu = self.root.nametowidget(filter_format_options['menu'])
            menu.config(font=self.fonts_dict["All.TMenubutton"])

            result_format_options = OptionMenu(popup, self.result_format_selection, self.result_format_selection.get(
            ), *self.result_format_list, style="All.TMenubutton")
            result_format_options.config(width=15)
            menu = self.root.nametowidget(result_format_options['menu'])
            menu.config(font=self.fonts_dict["All.TMenubutton"])

            ui_size_options = OptionMenu(popup, self.ui_size_selection, self.ui_size_selection.get(
            ), *self.ui_size_list, style="All.TMenubutton", command=self.__ui_size_callback)
            ui_size_options.config(width=15)
            menu = self.root.nametowidget(ui_size_options['menu'])
            menu.config(font=self.fonts_dict["All.TMenubutton"])

            default_button = Button(
                popup, command=self.__default_settings_callback, text="Default Settings")

            row_padding_y = (self._scale_value(3), self._scale_value(3))
            row_padding_x = (self._scale_value(10), )

            row_count = 0

            column_2_label.grid(row=row_count, column=0, columnspan=1,
                                sticky="nsew", padx=row_padding_x, pady=row_padding_y)
            self.column_2_options.grid(
                row=row_count, column=1, columnspan=1, sticky="nsew")
            row_count += 1

            column_3_label.grid(row=row_count, column=0, columnspan=1,
                                sticky="nsew", padx=row_padding_x, pady=row_padding_y)
            self.column_3_options.grid(
                row=row_count, column=1, columnspan=1, sticky="nsew")
            row_count += 1

            column_4_label.grid(row=row_count, column=0, columnspan=1,
                                sticky="nsew", padx=row_padding_x, pady=row_padding_y)
            self.column_4_options.grid(
                row=row_count, column=1, columnspan=1, sticky="nsew")
            row_count += 1

            column_5_label.grid(row=row_count, column=0, columnspan=1,
                                sticky="nsew", padx=row_padding_x, pady=row_padding_y)
            self.column_5_options.grid(
                row=row_count, column=1, columnspan=1, sticky="nsew")
            row_count += 1

            column_6_label.grid(row=row_count, column=0, columnspan=1,
                                sticky="nsew", padx=row_padding_x, pady=row_padding_y)
            self.column_6_options.grid(
                row=row_count, column=1, columnspan=1, sticky="nsew")
            row_count += 1

            column_7_label.grid(row=row_count, column=0, columnspan=1,
                                sticky="nsew", padx=row_padding_x, pady=row_padding_y)
            self.column_7_options.grid(
                row=row_count, column=1, columnspan=1, sticky="nsew")
            row_count += 1

            filter_format_label.grid(
                row=row_count, column=0, columnspan=1, sticky="nsew",
                padx=row_padding_x, pady=row_padding_y)
            filter_format_options.grid(
                row=row_count, column=1, columnspan=1, sticky="nsew")
            row_count += 1

            result_format_label.grid(
                row=row_count, column=0, columnspan=1, sticky="nsew",
                padx=row_padding_x, pady=row_padding_y)
            result_format_options.grid(
                row=row_count, column=1, columnspan=1, sticky="nsew")
            row_count += 1

            ui_size_label.grid(
                row=row_count, column=0, columnspan=1, sticky="nsew",
                padx=row_padding_x, pady=row_padding_y)
            ui_size_options.grid(
                row=row_count, column=1, columnspan=1, sticky="nsew")
            row_count += 1

            current_draft_label.grid(
                row=row_count, column=0, columnspan=1, sticky="nsew",
                padx=row_padding_x, pady=row_padding_y)
            current_draft_checkbox.grid(
                row=row_count, column=1, columnspan=1, sticky="nsew",
                padx=row_padding_x, pady=row_padding_y)
            row_count += 1

            data_source_label.grid(
                row=row_count, column=0, columnspan=1, sticky="nsew",
                padx=row_padding_x, pady=row_padding_y)
            data_source_checkbox.grid(
                row=row_count, column=1, columnspan=1, sticky="nsew",
                padx=row_padding_x, pady=row_padding_y)
            row_count += 1

            deck_filter_label.grid(
                row=row_count, column=0, columnspan=1, sticky="nsew",
                padx=row_padding_x, pady=row_padding_y)
            deck_filter_checkbox.grid(
                row=row_count, column=1, columnspan=1, sticky="nsew",
                padx=row_padding_x, pady=row_padding_y)
            row_count += 1

            refresh_button_label.grid(
                row=row_count, column=0, columnspan=1, sticky="nsew",
                padx=row_padding_x, pady=row_padding_y)
            refresh_button_checkbox.grid(
                row=row_count, column=1, columnspan=1, sticky="nsew",
                padx=row_padding_x, pady=row_padding_y)
            row_count += 1

            card_colors_label.grid(
                row=row_count, column=0, columnspan=1, sticky="nsew",
                padx=row_padding_x, pady=row_padding_y)
            card_colors_checkbox.grid(
                row=row_count, column=1, columnspan=1, sticky="nsew",
                padx=row_padding_x, pady=row_padding_y)
            row_count += 1

            color_identity_label.grid(
                row=row_count, column=0, columnspan=1, sticky="nsew",
                padx=row_padding_x, pady=row_padding_y)
            color_identity_checkbox.grid(
                row=row_count, column=1, columnspan=1, sticky="nsew",
                padx=row_padding_x, pady=row_padding_y)
            row_count += 1

            deck_stats_label.grid(
                row=row_count, column=0, columnspan=1, sticky="nsew",
                padx=row_padding_x, pady=row_padding_y)
            deck_stats_checkbox.grid(
                row=row_count, column=1, columnspan=1, sticky="nsew",
                padx=row_padding_x, pady=row_padding_y)
            row_count += 1

            missing_cards_label.grid(
                row=row_count, column=0, columnspan=1, sticky="nsew",
                padx=row_padding_x, pady=row_padding_y)
            missing_cards_checkbox.grid(
                row=row_count, column=1, columnspan=1, sticky="nsew",
                padx=row_padding_x, pady=row_padding_y)
            row_count += 1

            auto_highest_label.grid(
                row=row_count, column=0, columnspan=1, sticky="nsew",
                padx=row_padding_x, pady=row_padding_y)
            auto_highest_checkbox.grid(
                row=row_count, column=1, columnspan=1, sticky="nsew",
                padx=row_padding_x, pady=row_padding_y)
            row_count += 1

            bayesian_average_label.grid(
                row=row_count, column=0, columnspan=1, sticky="nsew",
                padx=row_padding_x, pady=row_padding_y)
            bayesian_average_checkbox.grid(
                row=row_count, column=1, columnspan=1, sticky="nsew",
                padx=row_padding_x, pady=row_padding_y)
            row_count += 1

            draft_log_label.grid(
                row=row_count, column=0, columnspan=1, sticky="nsew",
                padx=row_padding_x, pady=row_padding_y)
            draft_log_checkbox.grid(
                row=row_count, column=1, columnspan=1, sticky="nsew",
                padx=row_padding_x, pady=row_padding_y)
            row_count += 1

            default_button.grid(row=row_count, column=0,
                                columnspan=2, sticky="nsew")

            self.__control_trace(True)

        except Exception as error:
            logger.error(error)

    def __close_about_window(self, popup):
        self.about_window_open = False
        popup.destroy()

    def __open_about_window(self):
        '''Creates the about window'''

        # Don't open the window if it's already open
        if self.about_window_open:
            return

        popup = tkinter.Toplevel()
        popup.wm_title("About")
        popup.protocol("WM_DELETE_WINDOW",
                       lambda window=popup: self.__close_about_window(window))
        popup.attributes("-topmost", True)
        popup.resizable(width=False, height=False)
        location_x, location_y = identify_safe_coordinates(self.root,
                                                           self._scale_value(
                                                               400),
                                                           self._scale_value(
                                                               170),
                                                           self._scale_value(
                                                               250),
                                                           self._scale_value(0))
        popup.wm_geometry(f"+{location_x}+{location_y}")

        try:
            summary_label = Label(
                popup,
                text="This application monitors the Arena player log in real-time, providing users with statistics from 17Lands for cards within the current draft pack or sealed card pool.",
                style="MainSections.TLabel",
                anchor="w",
                wraplength=self._scale_value(400))

            disclaimer_label = Label(
                popup,
                text="This application is not endorsed by or affiliated with 17Lands. If you find this application useful, then consider contributing to 17Lands by installing their client and/or becoming a patron.",
                style="MainSections.TLabel",
                anchor="w",
                wraplength=self._scale_value(400))

            github_url = Label(
                popup,
                text="https://github.com/unrealities/MTGA_Draft_17Lands",
                style="MainSections.TLabel",
                anchor="c",
                foreground="#0066CC",
                cursor="hand2")

            seventeenlands_url = Label(
                popup,
                text="https://www.17lands.com/",
                style="MainSections.TLabel",
                anchor="c",
                foreground="#0066CC",
                cursor="hand2")

            patreon_url = Label(
                popup,
                text="https://www.patreon.com/17lands",
                style="MainSections.TLabel",
                anchor="c",
                foreground="#0066CC",
                cursor="hand2")

            url_separator = Separator(popup, orient='horizontal')

            row_count = 0
            row_pad_y = (self._scale_value(5), self._scale_value(5))

            summary_label.grid(row=row_count, column=0,
                               columnspan=2, sticky="nsew")
            row_count += 1

            disclaimer_label.grid(row=row_count, column=0,
                                  columnspan=2, sticky="nsew", pady=row_pad_y)
            row_count += 1

            url_separator.grid(row=row_count, column=0,
                               columnspan=2, sticky="nsew", pady=row_pad_y)
            row_count += 1

            github_url.grid(row=row_count, column=0,
                            columnspan=2, sticky="nsew")
            row_count += 1

            seventeenlands_url.grid(
                row=row_count, column=0, columnspan=2, sticky="nsew")
            row_count += 1

            patreon_url.grid(row=row_count, column=0,
                             columnspan=2, sticky="nsew")
            row_count += 1

            github_url.bind("<ButtonRelease-1>", url_callback)
            seventeenlands_url.bind("<ButtonRelease-1>", url_callback)
            patreon_url.bind("<ButtonRelease-1>", url_callback)

            self.about_window_open = True

        except Exception as error:
            logger.error(error)

    def __add_set(self, popup, draft_set, draft, start, end, user_group, button, progress, list_box, sets, status, version):
        '''Initiates the set download process when the Add Set button is clicked'''
        result = True
        result_string = ""
        return_size = 0
        while True:
            try:
                message_box = tkinter.messagebox.askyesno(
                    title="Download", message=f"17Lands updates their card data once a day at 03:00 UTC.\n\nAre you sure that you want to download the {draft_set.get()} {draft.get()} dataset?")
                if not message_box:
                    break

                status.set("Starting Download Process")
                self.extractor.clear_data()
                button['state'] = 'disabled'
                progress['value'] = 0
                popup.update()
                self.extractor.select_sets(sets[draft_set.get()])
                self.extractor.set_draft_type(draft.get())
                if not self.extractor.set_start_date(start.get()):
                    result = False
                    result_string = "Invalid Start Date (YYYY-MM-DD)"
                    break
                if not self.extractor.set_end_date(end.get()):
                    result = False
                    result_string = "Invalid End Date (YYYY-MM-DD)"
                    break
                self.extractor.set_user_group(user_group.get())
                self.extractor.set_version(version)
                status.set("Downloading Color Ratings")
                self.extractor.retrieve_17lands_color_ratings()

                result, result_string, temp_size = self.extractor.download_card_data(
                    popup, progress, status, self.configuration.card_data.database_size)

                if not result:
                    break

                if not self.extractor.export_card_data():
                    result = False
                    result_string = "File Write Failure"
                    break
                progress['value'] = 100
                button['state'] = 'normal'
                return_size = temp_size
                popup.update()
                status.set("Updating Set List")
                self.__update_set_table(list_box, sets)
                self.__reset_draft(True)
                self.draft.log_suspend(True)
                self.__update_overlay_callback(True)
                self.draft.log_suspend(False)
                status.set("Download Complete")
            except Exception as error:
                result = False
                result_string = error

            break

        if not result:
            status.set("Download Failed")
            popup.update()
            button['state'] = 'normal'
            message_string = f"Download Failed: {result_string}"
            message_box = tkinter.messagebox.showwarning(
                title="Error", message=message_string)
        else:
            self.configuration.card_data.database_size = return_size
            write_configuration(self.configuration)
        popup.update()
        return

    def __update_set_table(self, list_box, sets):
        '''Updates the set list in the Set View table'''
        # Delete the content of the list box
        for row in list_box.get_children():
            list_box.delete(row)
        self.root.update()
        set_codes = [v.seventeenlands[0] for v in sets.values()]
        set_names = sets.keys()
        file_list, error_list = retrieve_local_set_list(set_codes, set_names)
        
        # Log all of errors generated by retrieve_local_set_list
        for error_string in error_list:
            logger.error(error_string)

        if file_list:
            list_box.config(height=min(len(file_list), 10))
        else:
            list_box.config(height=0)

        # Sort list by end date
        file_list.sort(key=lambda x: x[4], reverse=True)

        for count, file in enumerate(file_list):
            row_tag = identify_table_row_tag(False, "", count)
            list_box.insert("", index=count, iid=count,
                            values=file, tag=(row_tag,))

    def __process_table_click(self, event, table, card_list, selected_color, fields=None):
        '''Creates the card tooltip when a table row is clicked'''
        color_dict = {}
        for item in table.selection():
            card_name = table.item(item, "value")[0]
            for card in card_list:
                card_name = card_name if card_name[0] != '*' else card_name[1:]
                if card_name == card[constants.DATA_FIELD_NAME]:
                    try:
                        for color in selected_color:
                            color_dict[color] = {
                                x: "NA" for x in constants.DATA_FIELDS_LIST}
                            for k in color_dict[color]:
                                if color in card[constants.DATA_FIELD_DECK_COLORS] \
                                   and k in card[constants.DATA_FIELD_DECK_COLORS][color]:
                                    if k in constants.WIN_RATE_FIELDS_DICT:
                                        winrate_count = constants.WIN_RATE_FIELDS_DICT[k]
                                        color_dict[color][k] = calculate_win_rate(card[constants.DATA_FIELD_DECK_COLORS][color][k],
                                                                                     card[constants.DATA_FIELD_DECK_COLORS][color][winrate_count],
                                                                                     self.configuration.settings.bayesian_average_enabled)
                                    else:
                                        color_dict[color][k] = card[constants.DATA_FIELD_DECK_COLORS][color][k]
                        tier_info = {}
                        if fields and self.tier_data:
                            for name, tier_list in self.tier_data.items():
                                if name in fields.values() and card_name in tier_list["ratings"]:
                                    tier_info[name] = tier_list["ratings"][card_name]["comment"]

                        CreateCardToolTip(table,
                                          event,
                                          card[constants.DATA_FIELD_NAME],
                                          color_dict,
                                          card[constants.DATA_SECTION_IMAGES],
                                          self.configuration.features.images_enabled,
                                          self.scale_factor,
                                          self.fonts_dict,
                                          tier_info)
                    except Exception as error:
                        logger.error(error)
                    break

    def __open_draft_log(self):
        '''Reads and processes a stored draft log when File->Open is selected'''
        filename = filedialog.askopenfilename(filetypes=(("Log Files", "*.log"),
                                                         ("All files", "*.*")))

        if filename:
            self.arena_file = filename
            self.__reset_draft(True)
            self.draft.set_arena_file(filename)
            self.draft.log_suspend(True)
            self.__update_overlay_callback(True)
            self.draft.log_suspend(False)

            if constants.LOG_NAME in self.arena_file:
                self.configuration.settings.arena_log_location = self.arena_file
                write_configuration(self.configuration)

    def __control_trace(self, enabled):
        '''Enable/Disable all of the overlay widget traces. This function is used when the application needs
           to modify a widget value without triggering a callback
        '''
        try:
            trace_list = [
                (self.column_2_selection, lambda: self.column_2_selection.trace(
                    "w", self.__update_settings_callback)),
                (self.column_3_selection, lambda: self.column_3_selection.trace(
                    "w", self.__update_settings_callback)),
                (self.column_4_selection, lambda: self.column_4_selection.trace(
                    "w", self.__update_settings_callback)),
                (self.column_5_selection, lambda: self.column_5_selection.trace(
                    "w", self.__update_settings_callback)),
                (self.column_6_selection, lambda: self.column_6_selection.trace(
                    "w", self.__update_settings_callback)),
                (self.column_7_selection, lambda: self.column_7_selection.trace(
                    "w", self.__update_settings_callback)),
                (self.deck_stats_checkbox_value, lambda: self.deck_stats_checkbox_value.trace(
                    "w", self.__update_settings_callback)),
                (self.missing_cards_checkbox_value, lambda: self.missing_cards_checkbox_value.trace(
                    "w", self.__update_settings_callback)),
                (self.auto_highest_checkbox_value, lambda: self.auto_highest_checkbox_value.trace(
                    "w", self.__update_settings_callback)),
                (self.curve_bonus_checkbox_value, lambda: self.curve_bonus_checkbox_value.trace(
                    "w", self.__update_settings_callback)),
                (self.color_bonus_checkbox_value, lambda: self.color_bonus_checkbox_value.trace(
                    "w", self.__update_settings_callback)),
                (self.bayesian_average_checkbox_value, lambda: self.bayesian_average_checkbox_value.trace(
                    "w", self.__update_settings_callback)),
                (self.data_source_selection, lambda: self.data_source_selection.trace(
                    "w", self.__update_source_callback)),
                (self.stat_options_selection, lambda: self.stat_options_selection.trace(
                    "w", self.__update_deck_stats_callback)),
                (self.draft_log_checkbox_value, lambda: self.draft_log_checkbox_value.trace(
                    "w", self.__update_settings_callback)),
                (self.filter_format_selection, lambda: self.filter_format_selection.trace(
                    "w", self.__update_source_callback)),
                (self.result_format_selection, lambda: self.result_format_selection.trace(
                    "w", self.__update_source_callback)),
                (self.deck_filter_selection, lambda: self.deck_filter_selection.trace(
                    "w", self.__update_source_callback)),
                (self.taken_alsa_checkbox_value, lambda: self.taken_alsa_checkbox_value.trace(
                    "w", self.__update_settings_callback)),
                (self.taken_ata_checkbox_value, lambda: self.taken_ata_checkbox_value.trace(
                    "w", self.__update_settings_callback)),
                (self.taken_gpwr_checkbox_value, lambda: self.taken_gpwr_checkbox_value.trace(
                    "w", self.__update_settings_callback)),
                (self.taken_ohwr_checkbox_value, lambda: self.taken_ohwr_checkbox_value.trace(
                    "w", self.__update_settings_callback)),
                (self.taken_gdwr_checkbox_value, lambda: self.taken_gdwr_checkbox_value.trace(
                    "w", self.__update_settings_callback)),
                (self.taken_gndwr_checkbox_value, lambda: self.taken_gndwr_checkbox_value.trace(
                    "w", self.__update_settings_callback)),
                (self.taken_iwd_checkbox_value, lambda: self.taken_iwd_checkbox_value.trace(
                    "w", self.__update_settings_callback)),
                (self.taken_wheel_checkbox_value, lambda: self.taken_wheel_checkbox_value.trace(
                    "w", self.__update_settings_callback)),
                (self.taken_filter_selection, lambda: self.taken_filter_selection.trace(
                    "w", self.__update_settings_callback)),
                (self.taken_type_selection, lambda: self.taken_type_selection.trace(
                    "w", self.__update_settings_callback)),
                (self.card_colors_checkbox_value, lambda: self.card_colors_checkbox_value.trace(
                    "w", self.__update_settings_callback)),
                (self.color_identity_checkbox_value, lambda: self.color_identity_checkbox_value.trace(
                    "w", self.__update_settings_callback)),
                (self.current_draft_checkbox_value, lambda: self.current_draft_checkbox_value.trace(
                    "w", self.__update_settings_callback)),
                (self.data_source_checkbox_value, lambda: self.data_source_checkbox_value.trace(
                    "w", self.__update_settings_callback)),
                (self.deck_filter_checkbox_value, lambda: self.deck_filter_checkbox_value.trace(
                    "w", self.__update_settings_callback)),
                (self.refresh_button_checkbox_value, lambda: self.refresh_button_checkbox_value.trace(
                    "w", self.__update_settings_callback)),
                (self.taken_type_creature_checkbox_value, lambda: self.taken_type_creature_checkbox_value.trace(
                    "w", self.__update_taken_table)),
                (self.taken_type_land_checkbox_value, lambda: self.taken_type_land_checkbox_value.trace(
                    "w", self.__update_taken_table)),
                (self.taken_type_instant_sorcery_checkbox_value, lambda: self.taken_type_instant_sorcery_checkbox_value.trace(
                    "w", self.__update_taken_table)),
                (self.taken_type_other_checkbox_value, lambda: self.taken_type_other_checkbox_value.trace(
                    "w", self.__update_taken_table)),
            ]

            if enabled:
                if not self.trace_ids:
                    for trace_tuple in trace_list:
                        self.trace_ids.append(trace_tuple[1]())
            elif self.trace_ids:
                for count, trace_tuple in enumerate(trace_list):
                    trace_tuple[0].trace_vdelete("w", self.trace_ids[count])
                self.trace_ids = []
        except Exception as error:
            logger.error(error)

    def __reset_draft(self, full_reset):
        '''Clear all of the stored draft data (i.e., draft type, draft set, collected cards, etc.)'''
        self.draft.clear_draft(full_reset)

    def __update_overlay_build(self):
        '''Checks the version.txt file in Github to determine if a new version of the application is available'''
        # Version Check
        update_flag = True

        update = AppUpdate()

        new_version_found, new_version, file_location = check_version(
            update, APPLICATION_VERSION)

        try:
            if new_version_found:
                if sys.platform == constants.PLATFORM_ID_WINDOWS:
                    message_string = f"Version {new_version} is now available. Would you like to upgrade?"
                    message_box = tkinter.messagebox.askyesno(
                        title="Update", message=message_string)
                    if message_box:
                        output_location = update.download_file(file_location)
                        if output_location:
                            update_flag = False
                            self.root.destroy()
                            win32api.ShellExecute(
                                0, "open", output_location, None, None, 10)
                        else:
                            message_box = tkinter.messagebox.showerror(
                                title="Download Failed", message="Visit https://github.com/unrealities/MTGA_Draft_17Lands/releases to manually download the new version.")

                else:
                    message_string = f"Update {new_version} is now available.\n\nCheck https://github.com/unrealities/MTGA_Draft_17Lands/releases for more details."
                    message_box = tkinter.messagebox.showinfo(
                        title="Update", message=message_string)
        except Exception as error:
            logger.error(error)

        if update_flag:
            self.__arena_log_check()
            self.__control_trace(True)

    def __display_widgets(self):
        '''Hide/Display widgets based on the application settings'''
        toggle_widget(self.stat_frame, self.deck_stats_checkbox_value.get())
        toggle_widget(self.stat_table, self.deck_stats_checkbox_value.get())
        toggle_widget(self.missing_frame,
                      self.missing_cards_checkbox_value.get())
        toggle_widget(self.missing_table_frame,
                      self.missing_cards_checkbox_value.get())

        toggle_widget(self.refresh_button_frame,
                      self.refresh_button_checkbox_value.get())

        draft_visible = self.current_draft_checkbox_value.get()
        toggle_widget(self.current_draft_label_frame, draft_visible)
        toggle_widget(self.current_draft_value_frame, draft_visible)

        source_visible = self.data_source_checkbox_value.get()
        toggle_widget(self.data_source_label_frame, source_visible)
        toggle_widget(self.data_source_option_frame, source_visible)

        colors_visible = self.deck_filter_checkbox_value.get()
        toggle_widget(self.deck_colors_label_frame, colors_visible)
        toggle_widget(self.deck_colors_option_frame, colors_visible)

        if draft_visible or source_visible or colors_visible:
            toggle_widget(self.separator_frame_draft, True)
        else:
            toggle_widget(self.separator_frame_draft, False)


class CreateCardToolTip(ScaledWindow):
    '''Class that's used to create the card tooltip that appears when a table row is clicked'''

    def __init__(self, widget, event, card_name, color_dict, image, images_enabled, scale_factor, fonts_dict, tier_info):
        super().__init__()
        self.scale_factor = scale_factor
        self.fonts_dict = fonts_dict
        self.waittime = 1  # miliseconds
        self.widget = widget
        self.card_name = card_name
        self.color_dict = color_dict
        self.image = image
        self.images_enabled = images_enabled
        self.widget.bind("<Leave>", self.__leave)
        self.widget.bind("<ButtonPress-1>", self.__leave, add="+")

        self.id = None
        self.tw = None
        self.tier_info = tier_info
        self.event = event
        self.images = []
        self.__enter()

    def __enter(self, event=None):
        '''Initiate creation of the tooltip widget'''
        self.__schedule()

    def __leave(self, event=None):
        '''Remove tooltip when the user hovers over the tooltip or clicks elsewhere'''
        self.__unschedule()
        self.__hide_tooltip()

    def __schedule(self):
        '''Creates the tooltip window widget and stores the id'''
        self.__unschedule()
        self.id = self.widget.after(self.waittime, self.__display_tooltip)

    def __unschedule(self):
        '''Clear the stored widget data when the closing the tooltip'''
        widget_id = self.id
        self.id = None
        if widget_id:
            self.widget.after_cancel(widget_id)

    def __display_tooltip(self, event=None):
        '''Function that builds and populates the tooltip window '''
        try:
            row_height = self._scale_value(23)
            tt_width = 0
            tt_height = self._scale_value(450)
            # creates a toplevel window
            self.tw = tkinter.Toplevel(self.widget)
            # Leaves only the label and removes the app window
            self.tw.wm_overrideredirect(True)
            if sys.platform == constants.PLATFORM_ID_OSX:
                self.tw.wm_overrideredirect(False)

            tt_frame = tkinter.Frame(self.tw, borderwidth=5, relief="solid")

            tkinter.Grid.rowconfigure(tt_frame, 2, weight=1)

            card_label = Label(tt_frame,
                               text=self.card_name,
                               style="TooltipHeader.TLabel",
                               background="#3d3d3d",
                               foreground="#e6ecec",
                               relief="groove",
                               anchor="c",)

            note_label = Label(tt_frame,
                               text="Win rate fields with fewer than 200 samples are listed as 0% or NA.",
                               style="Notes.TLabel",
                               background="#3d3d3d",
                               foreground="#e6ecec",
                               anchor="c",)

            if len(self.color_dict) == 2:
                headers = {"Label": {"width": .60, "anchor": tkinter.W},
                           "Value1": {"width": .20, "anchor": tkinter.CENTER},
                           "Value2": {"width": .20, "anchor": tkinter.CENTER}}
                width = self._scale_value(340)
            else:
                headers = {"Label": {"width": .70, "anchor": tkinter.W},
                           "Value1": {"width": .30, "anchor": tkinter.CENTER}}
                width = self._scale_value(300)

            tt_width += width

            style = Style()
            style.configure("Tooltip.Treeview", rowheight=row_height)

            stats_main_table = self._create_header("tooltip_table",
                                                   tt_frame, 0, self.fonts_dict["All.TableRow"], headers, width, False, True, "Tooltip.Treeview", False)
            main_field_list = []

            values = ["Filter:"] + list(self.color_dict.keys())
            main_field_list.append(tuple(values))

            values = ["Average Taken At:"] + \
                [f"{x[constants.DATA_FIELD_ATA]}" for x in self.color_dict.values()]
            main_field_list.append(tuple(values))

            values = ["Average Last Seen At:"] + \
                [f"{x[constants.DATA_FIELD_ALSA]}" for x in self.color_dict.values()]
            main_field_list.append(tuple(values))

            values = ["Improvement When Drawn:"] + \
                [f"{x[constants.DATA_FIELD_IWD]}pp" for x in self.color_dict.values()]
            main_field_list.append(tuple(values))

            values = ["Games In Hand Win Rate:"] + \
                [f"{x[constants.DATA_FIELD_GIHWR]}%" for x in self.color_dict.values()]
            main_field_list.append(tuple(values))

            values = ["Opening Hand Win Rate:"] + \
                [f"{x[constants.DATA_FIELD_OHWR]}%" for x in self.color_dict.values()]
            main_field_list.append(tuple(values))

            values = ["Games Played Win Rate:"] + \
                [f"{x[constants.DATA_FIELD_GPWR]}%" for x in self.color_dict.values()]
            main_field_list.append(tuple(values))

            values = ["Games Drawn Win Rate:"] + \
                [f"{x[constants.DATA_FIELD_GDWR]}%" for x in self.color_dict.values()]
            main_field_list.append(tuple(values))

            values = ["Games Not Seen Win Rate:"] + \
                [f"{x[constants.DATA_FIELD_GNSWR]}%" for x in self.color_dict.values()]
            main_field_list.append(tuple(values))

            main_field_list.append(tuple(["", ""]))

            values = ["Number of Games In Hand:"] + \
                [f"{x[constants.DATA_FIELD_GIH]}" for x in self.color_dict.values()]
            main_field_list.append(tuple(values))

            values = ["Number of Games in Opening Hand:"] + \
                [f"{x[constants.DATA_FIELD_NGOH]}" for x in self.color_dict.values()]
            main_field_list.append(tuple(values))

            values = ["Number of Games Played:"] + \
                [f"{x[constants.DATA_FIELD_NGP]}" for x in self.color_dict.values()]
            main_field_list.append(tuple(values))

            values = ["Number of Games Drawn:"] + \
                [f"{x[constants.DATA_FIELD_NGD]}" for x in self.color_dict.values()]
            main_field_list.append(tuple(values))

            values = ["Number of Games Not Seen:"] + \
                [f"{x[constants.DATA_FIELD_NGND]}" for x in self.color_dict.values()]
            main_field_list.append(tuple(values))

            for x in range(2):
                main_field_list.append(tuple(["", ""]))

            stats_main_table.config(height=len(main_field_list))

            column_offset = 0
            # Add scryfall image
            if self.images_enabled:
                image_size_y = len(main_field_list) * row_height
                width = self._scale_value(280)
                size = width, image_size_y
                self.images = []
                request_header = {'User-Agent': 'Mozilla/5.0'}
                for count, picture_url in enumerate(self.image):
                    try:
                        if picture_url:
                            image_request = urllib.request.Request(
                                url=picture_url, headers=request_header)
                            raw_data = urllib.request.urlopen(
                                image_request).read()
                            im = Image.open(io.BytesIO(raw_data))
                            im.thumbnail(size, Image.Resampling.LANCZOS)
                            image = ImageTk.PhotoImage(im)
                            image_label = Label(tt_frame, image=image)
                            image_label.grid(
                                column=count, row=1, columnspan=1)
                            self.images.append(image)
                            column_offset += 1
                            tt_width += width - self._scale_value(10)
                    except Exception as error:
                        logger.error(error)

            card_label.grid(column=0, row=0,
                            columnspan=column_offset + 2, sticky=tkinter.NSEW)

            row_count = 3
            for name, comment in self.tier_info.items():
                if not comment:
                    continue
                comment_frame = tkinter.LabelFrame(tt_frame, text=name)
                comment_frame.grid(column=0, row=row_count,
                                   columnspan=column_offset + 2, sticky=tkinter.NSEW)

                comment_label = Label(comment_frame,
                                      text=f"\"{comment}\"",
                                      background="#3d3d3d",
                                      foreground="#e6ecec",
                                      anchor="c",
                                      wraplength=tt_width,)
                comment_label.grid(column=0, row=0, sticky=tkinter.NSEW)

                #Removed broken code that was used to calculate the comment height in pixels
                
                row_count += 1

            note_label.grid(column=0, row=row_count,
                            columnspan=column_offset + 2, sticky=tkinter.NSEW)

            for count, row_values in enumerate(main_field_list):
                row_tag = identify_table_row_tag(False, "", count)
                stats_main_table.insert(
                    "", index=count, iid=count, values=row_values, tag=(row_tag,))

            stats_main_table.grid(
                row=1, column=column_offset)

            tt_width += self._scale_value(10)
            location_x, location_y = identify_safe_coordinates(self.tw,
                                                               tt_width,
                                                               tt_height,
                                                               self._scale_value(
                                                                   25),
                                                               self._scale_value(20))
            self.tw.wm_geometry(f"+{location_x}+{location_y}")

            tt_frame.pack()

            self.tw.attributes("-topmost", True)
        except Exception as error:
            logger.error(error)

    def __hide_tooltip(self):
        tw = self.tw
        self.tw = None
        if tw:
            tw.destroy()<|MERGE_RESOLUTION|>--- conflicted
+++ resolved
@@ -40,11 +40,7 @@
 except ImportError:
     pass
 
-<<<<<<< HEAD
-APPLICATION_VERSION = 3.18
-=======
 APPLICATION_VERSION = 3.19
->>>>>>> 67fd22af
 
 HOTKEY_CTRL_G = '\x07'
 
